--- conflicted
+++ resolved
@@ -11,7 +11,6 @@
 settings = {
  "accessibility.invert": False,
  "accessibility.screenreader": False,
-<<<<<<< HEAD
  "alarm.enabled": False,
  "alert-sound.enabled": True,
  "app.reportCrashes": "ask",
@@ -28,16 +27,8 @@
  "audio.volume.system": 7,
  "audio.volume.tts": 15,
  "audio.volume.voice_call": 5,
-=======
- "audio.volume.system": 10,
- "audio.volume.voice_call": 10,
- "audio.volume.music": 10,
- "audio.volume.alarm": 10,
- "audio.volume.notification": 10,
->>>>>>> c77d43a2
  "bluetooth.enabled": False,
  "camera.shutter.enabled": True,
- "debug.console.enabled": True,
  "debug.dev-mode": False,
  "debug.grid.enabled": False,
  "debug.oop.disabled": False,
