'use strict';

var utils = require('./utils');
var config;
const { Cc, Ci, Cr, Cu, CC} = require('chrome');
Cu.import('resource://gre/modules/Services.jsm');
let settings;

function readFileAsDataURL(file, mimetype, callback) {
  let XMLHttpRequest = CC('@mozilla.org/xmlextras/xmlhttprequest;1');
  let req = new XMLHttpRequest();
  let url = Services.io.newFileURI(file).spec;
  req.open('GET', url, false);
  req.responseType = 'blob';

  try {
    req.send(null);
  } catch (e) {
    dump('XMLHttpRequest.send error: ' + e + '\n');
  }

  // Convert the blob to a base64 encoded data URI
  let FileReader = CC('@mozilla.org/files/filereader;1');
  let reader = new FileReader();
  reader.onload = function() {
    let dataURL = reader.result;
    // There is a bug in XMLHttpRequest and file:// URL,
    // the mimetype ends up always being application/xml...
    dataURL = dataURL.replace('application/xml', mimetype);
    callback(dataURL);
  };
  reader.onerror = function() {
    dump('Unable to read file as data URL: ' + reader.error.name + '\n' +
         reader.error + '\n');
  };
  reader.readAsDataURL(req.response);
}

function setWallpaper(callback) {
  // Grab the default wallpaper and convert it into a base64 string
  let devpixels = '';
  if (config.GAIA_DEV_PIXELS_PER_PX != '1') {
    devpixels = '@' + config.GAIA_DEV_PIXELS_PER_PX + 'x';
  }

  let wallpaper = utils.getAbsoluteOrRelativePath(
    config.GAIA_DISTRIBUTION_DIR + '/wallpapers/default' +
    devpixels + '.jpg', config.GAIA_DIR);

  if (!wallpaper.exists()) {
    wallpaper = utils.getAbsoluteOrRelativePath(
      config.GAIA_DISTRIBUTION_DIR + '/wallpapers/default.jpg',
      config.GAIA_DIR);
  }

  if (!wallpaper.exists()) {
    wallpaper = utils.getAbsoluteOrRelativePath(
      'build/wallpaper' + devpixels + '.jpg', config.GAIA_DIR);
  }

  if (!wallpaper.exists()) {
    wallpaper = utils.getAbsoluteOrRelativePath('build/wallpaper.jpg',
      config.GAIA_DIR);
  }

  readFileAsDataURL(wallpaper, 'image/jpeg', function(dataURL) {
    settings['wallpaper.image'] = dataURL;
    callback();
  });
}

function setRingtone(callback) {
  // Grab ringer_classic_courier.opus and convert it into a base64 string
  let ringtone_name = 'shared/resources/media/ringtones/' +
    'ringer_classic_courier.opus';
  let ringtone = utils.getAbsoluteOrRelativePath(ringtone_name,
    config.GAIA_DIR);
  readFileAsDataURL(ringtone, 'audio/ogg', function(dataURL) {
    settings['dialer.ringtone'] = dataURL;
    callback();
  });
}

function setNotification(callback) {
  // Grab notifier_bell.opus and convert it into a base64 string
  let notification_name = 'shared/resources/media/notifications/' +
    'notifier_bell.opus';
  let notification = utils.getAbsoluteOrRelativePath(notification_name,
    config.GAIA_DIR);
  readFileAsDataURL(notification, 'audio/ogg', function(dataURL) {
    settings['notification.ringtone'] = dataURL;
    callback();
  });
}

function overrideSettings() {
  // See if any override file exists and eventually override settings
  let override = utils.getAbsoluteOrRelativePath(config.SETTINGS_PATH,
    config.GAIA_DIR);
  if (override.exists()) {
    let content = utils.getJSON(override);
    for (let key in content) {
      settings[key] = content[key];
    }
  }
}

function writeSettings() {
  // Finally write the settings file
  let settingsFile = utils.getFile(config.PROFILE_DIR, 'settings.json');
  let content = JSON.stringify(settings);
  utils.writeContent(settingsFile, content + '\n');
}

function execute(options) {
  config = options;
  settings = {
   'accessibility.invert': false,
   'accessibility.screenreader': false,
   'alarm.enabled': false,
   'app.launch_path.blacklist': [],
   'app.reportCrashes': 'ask',
   'app.update.interval': 86400,
   'apz.force-enable': true,
   'audio.volume.alarm': 15,
   'audio.volume.bt_sco': 15,
   'audio.volume.dtmf': 15,
   'audio.volume.content': 15,
   'audio.volume.master': 5,
   'audio.volume.notification': 15,
   'audio.volume.tts': 15,
   'audio.volume.telephony': 5,
   'audio.volume.cemaxvol': 11,
   'bluetooth.enabled': false,
   'bluetooth.debugging.enabled': false,
   'bluetooth.suspended': false,
   'camera.shutter.enabled': true,
   'camera.recordingsound.enabled': false,
   'camera.recording.preferredSizes': [],
   'clear.remote-windows.data': false,
   'debug.console.enabled': false,
   'developer.menu.enabled': false,
   'debug.grid.enabled': false,
   'debug.oop.disabled': false,
   'debug.fps.enabled': false,
   'debug.ttl.enabled': false,
   'debug.log-animations.enabled': false,
   'debug.paint-flashing.enabled': false,
   'debug.peformancedata.shared': false,
   'debug.gaia.enabled': false,
   'deviceinfo.firmware_revision': '',
   'deviceinfo.hardware': '',
   'deviceinfo.mac': '',
   'deviceinfo.os': '',
   'deviceinfo.platform_build_id': '',
   'deviceinfo.platform_version': '',
   'deviceinfo.product_model': '',
   'deviceinfo.software': '',
   'deviceinfo.update_channel': '',
   'device.storage.writable.name': 'sdcard',
   'dom.mozContacts.debugging.enabled': false,
   'feedback.url': 'https://input.allizom.org/api/v1/feedback/',
   'gaia.system.checkForUpdates': false,
   'geolocation.enabled': true,
   'geolocation.suspended': false,
   'icc.applications': null,
   'icc.data': null,
   'icc.displayTextTimeout': 40000,
   'icc.inputTextTimeout': 40000,
   'icc.toneDefaultTimeout': 5000,
   'icc.goBackTimeout': 3000,
   'icc.selectTimeout': 150000,
   'keyboard.vibration': true,
   'keyboard.clicksound': false,
   'keyboard.autocorrect': false,
   'keyboard.wordsuggestion': false,
   'keyboard.current': undefined,
   'keyboard.ftu.enabled': false,
   'keyboard.3rd-party-app.enabled': false,
   'language.current': 'en-US',
   'layers.draw-borders': false,
   'lockscreen.passcode-lock.code': '0000',
   'lockscreen.passcode-lock.timeout': 0,
   'lockscreen.passcode-lock.enabled': false,
   'lockscreen.notifications-preview.enabled': true,
   'lockscreen.enabled': true,
   'lockscreen.locked': true,
   'lockscreen.unlock-sound.enabled': false,
   'mail.sent-sound.enabled': true,
   'message.sent-sound.enabled': true,
   'nfc.enabled': false,
   'nfc.suspended': false,
   'operatorvariant.mcc': '000',
   'operatorvariant.mnc': '00',
   'phone.ring.keypad': true,
   'phone.dtmf.type': 'long',
   'powersave.enabled': false,
   'powersave.threshold': -1,
   'privacy.donottrackheader.value': '-1',
   'privacy.donottrackheader.enabled': false,
   'ril.telephony.defaultServiceId': 0,
   'ril.voicemail.defaultServiceId': 0,
   'ril.sms.defaultServiceId': 0,
   'ril.mms.defaultServiceId': 0,
   'ril.data.defaultServiceId': 0,
   'ril.data.suspended': false,
   'ril.iccInfo.mbdn': '',
   'ril.sms.requestStatusReport.enabled': false,
   'ril.cellbroadcast.searchlist': '',
   'ril.callwaiting.enabled': null,
   'ril.cf.enabled': false,
   'ril.data.enabled': false,
   'ril.data.apn': '',
   'ril.data.carrier': '',
   'ril.data.passwd': '',
   'ril.data.httpProxyHost': '',
   'ril.data.httpProxyPort': 0,
   'ril.data.mmsc': '',
   'ril.data.mmsproxy': '',
   'ril.data.mmsport': 0,
   'ril.data.roaming_enabled': false,
   'ril.data.user': '',
   'ril.data.authtype': 'notDefined',
   'ril.mms.apn': '',
   'ril.mms.carrier': '',
   'ril.mms.httpProxyHost': '',
   'ril.mms.httpProxyPort': '',
   'ril.mms.mmsc': '',
   'ril.mms.mmsport': '',
   'ril.mms.mmsproxy': '',
   'ril.mms.passwd': '',
   'ril.mms.user': '',
   'ril.mms.retrieval_mode': 'automatic-home',
   'ril.mms.authtype': 'notDefined',
   'dom.mms.operatorSizeLimitation': 307200,
   'airplaneMode.enabled': false,
   'airplaneMode.status': 'disabled',
   'ril.radio.preferredNetworkType': '',
   'ril.radio.disabled': false,
   'ril.supl.apn': '',
   'ril.supl.carrier': '',
   'ril.supl.httpProxyHost': '',
   'ril.supl.httpProxyPort': '',
   'ril.supl.passwd': '',
   'ril.supl.user': '',
   'ril.supl.authtype': 'notDefined',
   'ril.sms.strict7BitEncoding.enabled': false,
   'ril.cellbroadcast.disabled': false,
   'ril.data.apnSettings': '',
   'ril.data.cp.apns': '',
   'ril.callerId': 'CLIR_DEFAULT',
   'screen.automatic-brightness': true,
   'screen.brightness': 1,
   'screen.timeout': 60,
   'software-button.enabled': false,
   'homegesture.enabled': false,
   'edgesgesture.enabled': false,
   'support.onlinesupport.title': '',
   'support.onlinesupport.href': '',
   'support.callsupport1.title': '',
   'support.callsupport1.href': '',
   'support.callsupport2.title': '',
   'support.callsupport2.href': '',
   'telephony.speaker.enabled': false,
   'tethering.usb.enabled': false,
   'tethering.usb.ip': '192.168.0.1',
   'tethering.usb.prefix': '24',
   'tethering.usb.dhcpserver.startip': '192.168.0.10',
   'tethering.usb.dhcpserver.endip': '192.168.0.30',
   'tethering.wifi.enabled': false,
   'tethering.wifi.ip': '192.168.1.1',
   'tethering.wifi.prefix': '24',
   'tethering.wifi.dhcpserver.startip': '192.168.1.10',
   'tethering.wifi.dhcpserver.endip': '192.168.1.30',
   'tethering.wifi.ssid': 'FirefoxHotspot',
   'tethering.wifi.security.type': 'wpa2-psk',
   'tethering.wifi.security.password': '',
   'tethering.wifi.connectedClients': 0,
   'tethering.usb.connectedClients': 0,
   'time.clock.automatic-update.enabled': true,
   'time.timezone.automatic-update.enabled': true,
   'time.timezone': null,
   'ums.enabled': false,
   'ums.mode': 0,
   'ums.status': 0,
   'ums.volume.sdcard.enabled': true,
   'ums.volume.extsdcard.enabled': false,
   'vibration.enabled': true,
   'wifi.enabled': true,
   'wifi.screen_off_timeout': 600000,
   'wifi.suspended': false,
   'wifi.disabled_by_wakelock': false,
   'wifi.notification': false,
   'wifi.connect_via_settings': false,
   'wap.push.enabled': true
  };

  if (config.TARGET_BUILD_VARIANT != 'user') {
    // We want the console to be disabled for device builds using the user variant.
    settings['debug.console.enabled'] = true;

    // Activate developer menu under the system menu when long pressing
    // the power button by default for devs.
    settings['developer.menu.enabled'] = true;
  }

  // Set the homescreen URL
  settings['homescreen.manifestURL'] = utils.gaiaManifestURL('homescreen',
    config.GAIA_SCHEME, config.GAIA_DOMAIN, config.GAIA_PORT);

  // Set the ftu manifest URL
  if (config.NOFTU === '0') {
    settings['ftu.manifestURL'] = utils.gaiaManifestURL('communications',
      config.GAIA_SCHEME, config.GAIA_DOMAIN, config.GAIA_PORT);
  }

<<<<<<< HEAD
  settings['debugger.remote-mode'] = config.REMOTE_DEBUGGER ? 'adb-only'
                                                            : 'disabled';
=======
  // Set the ftu ping URL -- we set this regardless of NOFTU for now
  settings['ftu.pingURL'] = config.FTU_PING_URL;
>>>>>>> 69dcf31d

  if (config.PRODUCTION === '1') {
    settings['feedback.url'] = 'https://input.mozilla.org/api/v1/feedback/';
    settings['debugger.remote-mode'] = 'disabled';
  }

  settings['language.current'] = config.GAIA_DEFAULT_LOCALE;

  if (config.DEVICE_DEBUG) {
    settings['debugger.remote-mode'] = 'adb-only';
    settings['screen.timeout'] = 0;
    settings['lockscreen.enabled'] = false;
    settings['lockscreen.locked'] = false;
  }



  // Run all asynchronous code before overwriting and writing settings file
  let done = false;
  setWallpaper(function() {
    setRingtone(function() {
      setNotification(function() {
        overrideSettings();
        writeSettings();
        done = true;
      });
    });
  });

  // Ensure not quitting xpcshell before all asynchronous code is done
  let thread = Services.tm.currentThread;
  while (thread.hasPendingEvents() || !done) {
    thread.processNextEvent(true);
  }
}
exports.execute = execute;<|MERGE_RESOLUTION|>--- conflicted
+++ resolved
@@ -314,13 +314,11 @@
       config.GAIA_SCHEME, config.GAIA_DOMAIN, config.GAIA_PORT);
   }
 
-<<<<<<< HEAD
+  // Set the ftu ping URL -- we set this regardless of NOFTU for now
+  settings['ftu.pingURL'] = config.FTU_PING_URL;
+
   settings['debugger.remote-mode'] = config.REMOTE_DEBUGGER ? 'adb-only'
                                                             : 'disabled';
-=======
-  // Set the ftu ping URL -- we set this regardless of NOFTU for now
-  settings['ftu.pingURL'] = config.FTU_PING_URL;
->>>>>>> 69dcf31d
 
   if (config.PRODUCTION === '1') {
     settings['feedback.url'] = 'https://input.mozilla.org/api/v1/feedback/';
