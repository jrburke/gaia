
const { 'classes': Cc, 'interfaces': Ci, 'results': Cr, } = Components;

function getSubDirectories(directory) {
  let appsDir = Cc["@mozilla.org/file/local;1"]
               .createInstance(Ci.nsILocalFile);
  appsDir.initWithPath(GAIA_DIR);
  appsDir.append(directory);

  let dirs = [];
  let files = appsDir.directoryEntries;
  while (files.hasMoreElements()) {
    let file = files.getNext().QueryInterface(Ci.nsILocalFile);
    if (file.isDirectory()) {
      dirs.push(file.leafName);
    }
  }
  return dirs;
}

function getFileContent(file) {
  let fileStream = Cc['@mozilla.org/network/file-input-stream;1']
                   .createInstance(Ci.nsIFileInputStream);
  fileStream.init(file, 1, 0, false);

  let converterStream = Cc["@mozilla.org/intl/converter-input-stream;1"]
                          .createInstance(Ci.nsIConverterInputStream);
  converterStream.init(fileStream, "utf-8", fileStream.available(),
                       Ci.nsIConverterInputStream.DEFAULT_REPLACEMENT_CHARACTER);

  let out = {};
  let count = fileStream.available();
  converterStream.readString(count, out);

  let content = out.value;
  converterStream.close();
  fileStream.close();

  return [content, count];
}

function getJSON(root, dir, name) {
  let file = Cc["@mozilla.org/file/local;1"]
               .createInstance(Ci.nsILocalFile);
  file.initWithPath(GAIA_DIR);
  file.append(root);
  file.append(dir);
  file.append(name);

  if (!file.exists())
    return null;

  let [content, length] = getFileContent(file);
  return JSON.parse(content);
}

function writeContent(content) {
  let file = Cc["@mozilla.org/file/local;1"]
               .createInstance(Ci.nsILocalFile);
  file.initWithPath(GAIA_DIR);
  file.append('profile');
  file.append('user.js');

  let stream = Cc["@mozilla.org/network/file-output-stream;1"]
                   .createInstance(Ci.nsIFileOutputStream);
  stream.init(file, 0x02 | 0x08 | 0x20, 0666, 0);
  stream.write(content, content.length);
  stream.close();
}


let permissions = {
  "power": {
    "urls": [],
    "pref": "dom.power.whitelist"
  },
  "sms": {
    "urls": [],
    "pref": "dom.sms.whitelist"
  },
  "contacts": {
    "urls": [],
    "pref": "dom.mozContacts.whitelist"
  },
  "telephony": {
    "urls": [],
    "pref": "dom.telephony.app.phone.url"
  },
  "mozBluetooth": {
    "urls": [],
    "pref": "dom.mozBluetooth.whitelist"
  },
  "mozbrowser": {
    "urls": [],
    "pref": "dom.mozBrowserFramesWhitelist"
  },
  "mozApps": {
    "urls": [],
    "pref": "dom.mozApps.whitelist"
  },
  "mobileconnection": {
    "urls": [],
    "pref": "dom.mobileconnection.whitelist"
  },
  "mozFM": {
    "urls": [],
    "pref": "dom.mozFMRadio.whitelist"
  },
  "systemXHR": {
    "urls": [],
    "pref": "dom.systemXHR.whitelist"
  },
};

let content = "";

let homescreen = HOMESCREEN + (GAIA_PORT ? GAIA_PORT : '');
content += "user_pref(\"browser.homescreenURL\",\"" + homescreen + "\");\n";
content += "user_pref(\"browser.manifestURL\",\"" + homescreen + "/manifest.webapp\");\n\n";

let privileges = [];
let domains = [];
domains.push(GAIA_DOMAIN);

let appSrcDirs = GAIA_APP_SRCDIRS.split(' ');

appSrcDirs.forEach(function parseDirectory(directoryName) {
  let directories = getSubDirectories(directoryName);
  directories.forEach(function readManifests(dir) {
    let manifest = getJSON(directoryName, dir, "manifest.webapp");
    if (!manifest)
      return;

<<<<<<< HEAD
    let rootURL = "app://" + dir + "." + GAIA_DOMAIN;
=======
    let rootURL = GAIA_SCHEME + dir + "." + GAIA_DOMAIN + (GAIA_PORT ? GAIA_PORT : '');
>>>>>>> 7f108717
    let domain = dir + "." + GAIA_DOMAIN;
    privileges.push(rootURL);
    domains.push(domain);

    let perms = manifest.permissions;
    if (perms) {
      for each(let name in perms) {
        if (!permissions[name])
          continue;

        permissions[name].urls.push(rootURL);

        // special case for the telephony API which needs full URLs
        if (name == 'telephony')
          if (manifest.background_page)
            permissions[name].urls.push(rootURL + manifest.background_page);
        if (manifest.attention_page)
          permissions[name].urls.push(rootURL + manifest.attention_page);
      }
    }
  });
});

//XXX: only here while waiting for https://bugzilla.mozilla.org/show_bug.cgi?id=764718 to be fixed
content += "user_pref(\"dom.allow_scripts_to_close_windows\", true);\n\n";
content += "user_pref(\"b2g.privileged.domains\", \"" + privileges.join(",") + "\");\n\n";

if (LOCAL_DOMAINS) {
  content += "user_pref(\"network.dns.localDomains\", \"" + domains.join(",") + "\");\n";
}

for (let name in permissions) {
  let perm = permissions[name];
  content += "user_pref(\"" + perm.pref + "\",\"" + perm.urls.join(",") + "\");\n";
}

if (DEBUG) {
  content += "\n";
  content += "user_pref(\"marionette.defaultPrefs.enabled\", true);\n";
  content += "user_pref(\"b2g.remote-js.enabled\", true);\n";
  content += "user_pref(\"b2g.remote-js.port\", 4242);\n";
  content += "user_pref(\"javascript.options.showInConsole\", true);\n";
  content += "user_pref(\"nglayout.debug.disable_xul_cache\", true);\n";
  content += "user_pref(\"browser.dom.window.dump.enabled\", true);\n";
  content += "user_pref(\"javascript.options.strict\", true);\n";
  content += "user_pref(\"dom.report_all_js_exceptions\", true);\n";
  content += "user_pref(\"nglayout.debug.disable_xul_fastload\", true);\n";
  content += "user_pref(\"browser.cache.offline.enable\", false);\n";
  content += "user_pref(\"extensions.autoDisableScopes\", 0);\n";
  content += "user_pref(\"browser.startup.homepage\", \"" + homescreen + "\");\n";

  content += "user_pref(\"dom.mozBrowserFramesEnabled\", true);\n";
  content += "user_pref(\"b2g.ignoreXFrameOptions\", true);\n";
  content += "user_pref(\"dom.sms.enabled\", true);\n";
  content += "user_pref(\"dom.mozContacts.enabled\", true);\n";
  content += "user_pref(\"dom.mozSettings.enabled\", true);\n";
  content += "user_pref(\"device.storage.enabled\", true);\n";
  content += "\n";
}

// https://bugzilla.mozilla.org/show_bug.cgi?id=764718
// Until this bug is fixed, window.close is allowed for content
// windows.
content += "user_pref(\"dom.allow_scripts_to_close_windows\", true);\n";

writeContent(content);
dump("\n" + content);
<|MERGE_RESOLUTION|>--- conflicted
+++ resolved
@@ -131,11 +131,7 @@
     if (!manifest)
       return;
 
-<<<<<<< HEAD
-    let rootURL = "app://" + dir + "." + GAIA_DOMAIN;
-=======
     let rootURL = GAIA_SCHEME + dir + "." + GAIA_DOMAIN + (GAIA_PORT ? GAIA_PORT : '');
->>>>>>> 7f108717
     let domain = dir + "." + GAIA_DOMAIN;
     privileges.push(rootURL);
     domains.push(domain);
