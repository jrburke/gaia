
function test() {
  waitForExplicitFinish();
  let url = '../dialer/dialer.html';

<<<<<<< HEAD
  function testDialerKeypadAndFinish() {
    let contentWindow = shell.home.contentWindow.wrappedJSObject;
    var WindowManager = contentWindow.Gaia.WindowManager;

    setTimeout(function() {
      var dialerFrame = WindowManager.launch('../dialer/dialer.html').element;
      waitFor(function() {
        let document = dialerFrame.contentWindow.document;
=======
  getApplicationManager(function(launcher) {
    function onReady(dialerFrame) {
      let document = dialerFrame.contentWindow.document;

      var key1 = document.querySelector(".keyboard-key[data-value='1']");
      var key3 = document.querySelector(".keyboard-key[data-value='3']");
>>>>>>> 745808be

      EventUtils.sendMouseEvent({type: 'mousedown'}, key1);
      EventUtils.sendMouseEvent({type: 'mousedown'}, key3);
      EventUtils.sendMouseEvent({type: 'mousedown'}, key1);

      ok(document.getElementById('phone-number-view').textContent == '131',
         'Phone number view updated');

      launcher.close();
    }

    function onClose() {
      launcher.kill(url);
      finish();
    }

<<<<<<< HEAD
  waitFor(testDialerKeypadAndFinish, function() {
    let contentWindow = shell.home.contentWindow.wrappedJSObject;
    return 'Gaia' in contentWindow && 'WindowManager' in contentWindow.Gaia;
=======
    let application = launcher.launch(url);
    ApplicationObserver(application, onReady, onClose);
>>>>>>> 745808be
  });
}<|MERGE_RESOLUTION|>--- conflicted
+++ resolved
@@ -3,23 +3,12 @@
   waitForExplicitFinish();
   let url = '../dialer/dialer.html';
 
-<<<<<<< HEAD
-  function testDialerKeypadAndFinish() {
-    let contentWindow = shell.home.contentWindow.wrappedJSObject;
-    var WindowManager = contentWindow.Gaia.WindowManager;
-
-    setTimeout(function() {
-      var dialerFrame = WindowManager.launch('../dialer/dialer.html').element;
-      waitFor(function() {
-        let document = dialerFrame.contentWindow.document;
-=======
-  getApplicationManager(function(launcher) {
+  getWindowManager(function(windowManager) {
     function onReady(dialerFrame) {
       let document = dialerFrame.contentWindow.document;
 
       var key1 = document.querySelector(".keyboard-key[data-value='1']");
       var key3 = document.querySelector(".keyboard-key[data-value='3']");
->>>>>>> 745808be
 
       EventUtils.sendMouseEvent({type: 'mousedown'}, key1);
       EventUtils.sendMouseEvent({type: 'mousedown'}, key3);
@@ -28,21 +17,15 @@
       ok(document.getElementById('phone-number-view').textContent == '131',
          'Phone number view updated');
 
-      launcher.close();
+      windowManager.closeForegroundWindow();
     }
 
     function onClose() {
-      launcher.kill(url);
+      windowManager.kill(url);
       finish();
     }
 
-<<<<<<< HEAD
-  waitFor(testDialerKeypadAndFinish, function() {
-    let contentWindow = shell.home.contentWindow.wrappedJSObject;
-    return 'Gaia' in contentWindow && 'WindowManager' in contentWindow.Gaia;
-=======
-    let application = launcher.launch(url);
-    ApplicationObserver(application, onReady, onClose);
->>>>>>> 745808be
+    let appFrame = windowManager.launch(url).element;
+    ApplicationObserver(appFrame, onReady, onClose);
   });
 }