
function test() {
  waitForExplicitFinish();
<<<<<<< HEAD

  function testClockStopWatch() {
    let contentWindow = shell.home.contentWindow.wrappedJSObject;
    var WindowManager = contentWindow.Gaia.WindowManager;

    setTimeout(function() {
      var clockFrame = WindowManager.launch('../clock/clock.html').element;

      waitFor(function() {
        var document = clockFrame.contentWindow.document;
        var actionButton = document.getElementById('stopwatch-action-button');
        var stopWatch = clockFrame.contentWindow.StopWatch;
        var tickerView = document.getElementById('stopwatch-ticker-view');

        // start the stopwatch
        EventUtils.sendMouseEvent({type: 'click'}, actionButton);

        ok(actionButton.dataset.action == 'stop', 'Stop button present');
        ok(tickerView.classList.contains('running'), 'Animation running');
        isnot(stopWatch._startTime, undefined, 'Start time set');
        isnot(stopWatch._ticker, undefined, 'Ticker running');

        // stop the stopwatch
        EventUtils.sendMouseEvent({type: 'click'}, actionButton);

        ok(actionButton.dataset.action == 'start', 'Start button present');
        ok(!tickerView.classList.contains('running'), 'Animation stoped');
        isnot(stopWatch._elasped, 0, 'Elapsed time kept');
        is(stopWatch._ticker, undefined, 'Ticker cleared');
        is(stopWatch._startTime, undefined, 'Start time deleted');

        // reset the stopwatch
        EventUtils.sendMouseEvent({type: 'click'},
                                  document.getElementById('reset-button'));
        is(stopWatch._elapsed, 0, 'Elapsed time reset');

        finish();
      }, function() {
        let clockWindow = clockFrame.contentWindow;
        return 'StopWatch' in clockWindow && clockWindow.document.getElementById('stopwatch-action-button') != null;
      });
    }, 300);
  }

  waitFor(testClockStopWatch, function() {
    let contentWindow = shell.home.contentWindow.wrappedJSObject;
    return 'Gaia' in contentWindow && 'WindowManager' in contentWindow.Gaia;
=======
  let url = '../clock/clock.html';

  getApplicationManager(function(launcher) {
    function onReady(clockFrame) {
      var document = clockFrame.contentWindow.document;
      var actionButton = document.getElementById('stopwatch-action-button');
      var stopWatch = clockFrame.contentWindow.StopWatch;
      var tickerView = document.getElementById('stopwatch-ticker-view');

      // start the stopwatch
      EventUtils.sendMouseEvent({type: 'click'}, actionButton);

      ok(actionButton.dataset.action == 'stop', 'Stop button present');
      ok(tickerView.classList.contains('running'), 'Animation running');
      isnot(stopWatch._startTime, undefined, 'Start time set');
      isnot(stopWatch._ticker, undefined, 'Ticker running');

      // stop the stopwatch
      EventUtils.sendMouseEvent({type: 'click'}, actionButton);

      ok(actionButton.dataset.action == 'start', 'Start button present');
      ok(!tickerView.classList.contains('running'), 'Animation stoped');
      isnot(stopWatch._elasped, 0, 'Elapsed time kept');
      is(stopWatch._ticker, undefined, 'Ticker cleared');
      is(stopWatch._startTime, undefined, 'Start time deleted');

      // reset the stopwatch
      EventUtils.sendMouseEvent({type: 'click'},
                                document.getElementById('reset-button'));
      is(stopWatch._elapsed, 0, 'Elapsed time reset');

      launcher.close();
    }

    function onClose() {
      launcher.kill(url);
      finish();
    }

    let application = launcher.launch(url);
    ApplicationObserver(application, onReady, onClose);
>>>>>>> 745808be
  });
}<|MERGE_RESOLUTION|>--- conflicted
+++ resolved
@@ -1,58 +1,10 @@
 
 function test() {
   waitForExplicitFinish();
-<<<<<<< HEAD
 
-  function testClockStopWatch() {
-    let contentWindow = shell.home.contentWindow.wrappedJSObject;
-    var WindowManager = contentWindow.Gaia.WindowManager;
-
-    setTimeout(function() {
-      var clockFrame = WindowManager.launch('../clock/clock.html').element;
-
-      waitFor(function() {
-        var document = clockFrame.contentWindow.document;
-        var actionButton = document.getElementById('stopwatch-action-button');
-        var stopWatch = clockFrame.contentWindow.StopWatch;
-        var tickerView = document.getElementById('stopwatch-ticker-view');
-
-        // start the stopwatch
-        EventUtils.sendMouseEvent({type: 'click'}, actionButton);
-
-        ok(actionButton.dataset.action == 'stop', 'Stop button present');
-        ok(tickerView.classList.contains('running'), 'Animation running');
-        isnot(stopWatch._startTime, undefined, 'Start time set');
-        isnot(stopWatch._ticker, undefined, 'Ticker running');
-
-        // stop the stopwatch
-        EventUtils.sendMouseEvent({type: 'click'}, actionButton);
-
-        ok(actionButton.dataset.action == 'start', 'Start button present');
-        ok(!tickerView.classList.contains('running'), 'Animation stoped');
-        isnot(stopWatch._elasped, 0, 'Elapsed time kept');
-        is(stopWatch._ticker, undefined, 'Ticker cleared');
-        is(stopWatch._startTime, undefined, 'Start time deleted');
-
-        // reset the stopwatch
-        EventUtils.sendMouseEvent({type: 'click'},
-                                  document.getElementById('reset-button'));
-        is(stopWatch._elapsed, 0, 'Elapsed time reset');
-
-        finish();
-      }, function() {
-        let clockWindow = clockFrame.contentWindow;
-        return 'StopWatch' in clockWindow && clockWindow.document.getElementById('stopwatch-action-button') != null;
-      });
-    }, 300);
-  }
-
-  waitFor(testClockStopWatch, function() {
-    let contentWindow = shell.home.contentWindow.wrappedJSObject;
-    return 'Gaia' in contentWindow && 'WindowManager' in contentWindow.Gaia;
-=======
   let url = '../clock/clock.html';
 
-  getApplicationManager(function(launcher) {
+  getWindowManager(function(windowManager) {
     function onReady(clockFrame) {
       var document = clockFrame.contentWindow.document;
       var actionButton = document.getElementById('stopwatch-action-button');
@@ -81,16 +33,15 @@
                                 document.getElementById('reset-button'));
       is(stopWatch._elapsed, 0, 'Elapsed time reset');
 
-      launcher.close();
+      windowManager.closeForegroundWindow();
     }
 
     function onClose() {
-      launcher.kill(url);
+      windowManager.kill(url);
       finish();
     }
 
-    let application = launcher.launch(url);
-    ApplicationObserver(application, onReady, onClose);
->>>>>>> 745808be
+    let appFrame = windowManager.launch(url).element;
+    ApplicationObserver(appFrame, onReady, onClose);
   });
 }