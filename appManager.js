/* -*- Mode: Java; tab-width: 2; indent-tabs-mode: nil; c-basic-offset: 2 -*- /
/* vim: set shiftwidth=2 tabstop=2 autoindent cindent expandtab: */

'use strict';

if (!window['Gaia'])
  var Gaia = {};

(function() {
  var runningApps = [];

  var TaskIcon = function(taskTray, index) {
    this.taskTray = taskTray;
    this.index = index;
    this.label = '';
    this.url = '';
  };

  TaskIcon.prototype = {
    update: function(img, label, url) {
      this.label = label;
      this.url = url;
      var taskTray = this.taskTray;
      var iconWidth = taskTray.iconWidth;
      var iconHeight = taskTray.iconHeight;
      var border = taskTray.border;
      var sceneGraph = taskTray.sceneGraph;

      // Draw the icon sprite.
      var sprite = this.sprite;
      var createSprite = !sprite;
      if (createSprite) {
        sprite = new Sprite(iconWidth, iconHeight);
        sprite.icon = this;
        this.sprite = sprite;
      }
      var ctx = sprite.getContext2D();
      ctx.drawImage(img, iconWidth * border, iconHeight * border,
                    iconWidth * (1 - border * 2),
                    iconHeight * (1 - border * 2));
      var fontSize = Math.floor(iconHeight * border * 0.6);
      ctx.font = fontSize + 'pt Roboto, sans-serif';
      ctx.textAlign = 'center';
      ctx.fillStyle = 'white';
      ctx.textBaseline = 'top';
      ctx.fillText(label, iconWidth / 2, iconHeight - iconHeight * border,
                   iconWidth * 0.9);
      if (createSprite)
        sceneGraph.add(sprite);

      // Draw the close button sprite.
      var closeButtonImage = Gaia.AppManager._closeButtonImage;
      var closeButtonSprite = this.closeButtonSprite;
      var createCloseButtonSprite = !closeButtonSprite;
      if (createCloseButtonSprite) {
        closeButtonSprite = new Sprite(32, 32);
        closeButtonSprite.icon = this;
        closeButtonSprite.isCloseButton = true;
        this.closeButtonSprite = closeButtonSprite;
      }
      var closeButtonCTX = closeButtonSprite.getContext2D();
      closeButtonCTX.drawImage(closeButtonImage, 0, 0, 32, 32);
      if (createCloseButtonSprite)
        sceneGraph.add(closeButtonSprite);

      this.reflow();
    },
    // return the X coordinate of the top left corner of a slot
    slotLeft: function() {
      var taskTray = this.taskTray;
      return taskTray.itemBoxWidth * (this.index % taskTray.columns);
    },
    reflow: function(duration) {
      // Position the icon sprites.
      var sprite = this.sprite;
      if (!sprite)
        return;

      var taskTray = this.taskTray;
      var border = taskTray.border;
      var index = this.index;
      var itemsPerPage = taskTray.itemsPerPage;
      var page = Math.floor(index / taskTray.itemsPerPage);
      var x = page * taskTray.containerWidth + this.slotLeft();
      var y = 0;
      sprite.setPosition(x, y, duration);
      sprite.setScale(1, duration);

      // Position the close button sprites.
      var closeButtonSprite = this.closeButtonSprite;
      if (!closeButtonSprite)
        return;

      x += sprite.width * (1 - border * 2);
      y += 20;
      closeButtonSprite.setPosition(x, y, duration);
      closeButtonSprite.setScale(1, duration);
    }
  };

  var TaskTray = function(canvas, iconWidth, iconHeight, border) {
    this.canvas = canvas;
    this.iconWidth = iconWidth;
    this.iconHeight = iconHeight;
    this.sceneGraph = new SceneGraph(canvas);
    this.border = border || 0.1;
    this.icons = [];
    this.currentPage = 0;
    this.physics = createPhysicsFor(this);
    this.reflow(canvas.width, canvas.height, 0);

    // Set up event handlers.
    var events = [
      'touchstart', 'touchmove', 'touchend',
      'mousedown', 'mousemove', 'mouseup'
    ];

    events.forEach((function(evt) {
      canvas.addEventListener(evt, this, true);
    }).bind(this));

    window.addEventListener('resize', this, true);
  };

  TaskTray.prototype = {
    getTrayIconForAppURL: function taskTrayGetTrayIconForAppURL(url) {
      var icons = this.icons;

      for (var i = 0; i < icons.length; i++) {
        var icon = icons[i];
        if (icon.url === url)
          return icon;
      }

      return null;
    },

    add: function taskTrayAdd(src, label, url) {

      // Create the icon in the tray.
      var icons = this.icons;
      var icon = new TaskIcon(this, icons.length);

      icons.push(icon);

      // Load the image, sprite will be created when image load is complete.
      var img = new Image();
      img.src = src;
      img.label = label;
      img.url = url;
      img.icon = icon;
      img.onload = function() {
        // Update the icon (this will trigger a reflow and a repaint).
        var icon = this.icon;
        icon.update(this, this.label, this.url);
      }

      return icon;
    },

    remove: function taskTrayRemove(icon) {
      var icons = this.icons;

      icons.splice(icon.index, 1);

      for (var i = 0; i < icons.length; i++)
        icons[i].index = i;

      var sceneGraph = this.sceneGraph;
      if (icon.sprite)
        sceneGraph.remove(icon.sprite);

      if (icon.closeButtonSprite)
        sceneGraph.remove(icon.closeButtonSprite);

      var canvas = this.canvas;
      this.reflow(canvas.width, canvas.height, 0);
    },

    reflow: function taskTrayReflow(width, height, duration) {
      // Recalculate all the layout information.
      this.containerWidth = width;
      this.containerHeight = height;
      this.panelWidth = this.containerWidth;
      this.panelHeight = this.containerHeight;
      this.columns = Math.floor(this.panelWidth / this.iconWidth);
      this.itemsPerPage = this.columns;
      this.itemBoxWidth = Math.floor(this.panelWidth / this.columns);
      this.itemBoxHeight = this.panelHeight;

      // Switch to the right page.
      this.setPage(this.currentPage, duration);

      // Reflow all the icons.
      var icons = this.icons;
      for (var n = 0; n < icons.length; ++n)
        icons[n].reflow(duration);
    },

    getLastPage: function taskTrayGetLastPage() {
      var itemsPerPage = this.itemsPerPage;
      var lastPage =
        Math.floor((this.icons.length + (itemsPerPage - 1)) / itemsPerPage);

      if (lastPage > 0)
        --lastPage;

      return lastPage;
    },

    setPage: function taskTraySetPage(page, duration) {
      page = Math.max(0, page);
      page = Math.min(page, this.getLastPage());
      this.sceneGraph.setViewportTopLeft(this.containerWidth * page,
                                         0, duration);
      this.currentPage = page;
    },

    tap: function taskTrayTap(x, y) {
      var screen = document.getElementById('screen');
      var rect = screen.getBoundingClientRect();
      var height = rect.bottom - rect.top - 140;

      this.sceneGraph.forHit(
        x, y - height,
        function(sprite) {
          // Close button tapped; kill app.
          if (sprite.isCloseButton) {
            Gaia.AppManager.kill(sprite.icon.url);
          }

          // Icon tapped; launch app.
          else {
            Gaia.AppManager.closeTaskManager();
            Gaia.AppManager.launch(sprite.icon.url);
          }
        });
    },

    handleEvent: function taskTrayHandleEvent(e) {
      var physics = this.physics;

      switch (e.type) {
        case 'touchstart':
        case 'mousedown':
          this.canvas.setCapture(false);
          physics.onTouchStart(e.touches ? e.touches[0] : e);
          break;
        case 'touchmove':
        case 'mousemove':
          physics.onTouchMove(e.touches ? e.touches[0] : e);
          break;
        case 'touchend':
        case 'mouseup':
          document.releaseCapture();
          physics.onTouchEnd(e.touches ? e.touches[0] : e);
          break;
        case 'resize':
          var canvas = this.canvas;
          var width = canvas.width = window.innerWidth;
          var height = canvas.height = 140;
          this.sceneGraph.blitter.viewportWidth = width;
          this.sceneGraph.blitter.viewportHeight = height;
          this.reflow(width, height, 0);
          break;
        default:
          return;
      }

      e.preventDefault();
    }
  };

  Gaia.AppManager = {
    _foregroundWindows: [],

    set foregroundWindow(win) {
      this._foregroundWindows.push(win);
    },

    get foregroundWindow() {
      var foregroundWindows = this._foregroundWindows;
      var count = foregroundWindows.length;
      for (var i = count; i > 0; i--) {
        if (foregroundWindows[i - 1].hasAttribute('hidden'))
          foregroundWindows.pop();
      }

      count = foregroundWindows.length;
      if (!count)
        return;
      return foregroundWindows[count - 1];
    },

    get isTaskManagerOpen() {
      return this.screen.classList.contains('animateTaskManagerOpen');
    },

    get screen() {
      delete this.screen;
      return this.screen = document.getElementById('screen');
    },

    get taskTray() {
      delete this.taskTray;

      var taskManagerContainer = document.getElementById('taskManager');
      var taskManagerRect = taskManagerContainer.getBoundingClientRect();
      var taskTrayCanvas = document.getElementById('taskTrayCanvas');

      taskTrayCanvas.width = taskManagerRect.width;
      taskTrayCanvas.height = taskManagerRect.height;

      return this.taskTray = new TaskTray(taskTrayCanvas, 120, 120, 0.2);
    },

    get windowsContainer() {
      delete this.windowsContainer;
      return this.windowsContainer = document.getElementById('windows');
    },

    init: function() {
      window.addEventListener('keypress', this);
      window.addEventListener('appclose', this);

      this._closeButtonImage = new Image();
      this._closeButtonImage.src = 'images/close.png';
    },

    handleEvent: function(evt) {
      switch (evt.type) {
        case 'keypress':
          if (evt.keyCode == evt.DOM_VK_ESCAPE) {
            if (this.isTaskManagerOpen)
              this.closeTaskManager();
            else
              this.openTaskManager();
          }
          break;
        case 'appclose':
          this.close();
          break;
        default:
          throw new Error('Unhandled event in AppManager');
          break;
      }
    },

    openTaskManager: function() {
      var screenClassList = this.screen.classList;
      screenClassList.remove('animateTaskManagerClose');
      screenClassList.add('animateTaskManagerOpen');
    },

    closeTaskManager: function() {
      var screenClassList = this.screen.classList;
      screenClassList.remove('animateTaskManagerOpen');
      screenClassList.add('animateTaskManagerClose');
    },

    getInstalledApps: function() {
      // TODO: Query navigator.mozApps for installed app list.
      return [{
        name: 'Phone',
        icons: {
          size_128: 'images/Phone.png'
        },
        url: 'dialer/dialer.html'
      }, {
        name: 'Messages',
        icons: {
          size_128: 'images/Messages.png'
        },
        url: 'sms/sms.html'
      }, {
        name: 'Contacts',
        icons: {
          size_128: 'images/Contacts.png'
        },
        url: 'dialer/dialer.html?choice=contact'
      }, {
        name: 'Video',
        icons: {
          size_128: 'images/Video.png'
        },
        url: 'app.html#video'
      }, {
        name: 'Gallery',
        icons: {
          size_128: 'images/Gallery.png'
        },
        url: 'gallery/gallery.html'
      }, {
        name: 'Camera',
        icons: {
          size_128: 'images/Camera.png'
        },
<<<<<<< HEAD
        url: 'app.html#camera'
=======
        url: 'camera/camera.html'
>>>>>>> 11fe7aa5
      }, {
        name: 'Maps',
        icons: {
          size_128: 'images/Maps.png'
        },
        url: 'app.html#maps'
      }, {
        name: 'Calculator',
        icons: {
          size_128: 'images/Calculator.png'
        },
        url: 'app.html#calculator'
      }, {
        name: 'Clock',
        icons: {
          size_128: 'images/Clock.png'
        },
        url: 'app.html#clock'
      }, {
        name: 'Browser',
        icons: {
          size_128: 'images/Browser.png'
        },
        url: 'browser/browser.html'
      }, {
        name: 'Music',
        icons: {
          size_128: 'images/Music.png'
        },
        url: 'app.html#music'
      }, {
        name: 'Weather',
        icons: {
          size_128: 'images/Weather.png'
        },
        url: 'app.html#weather'
      }, {
        name: 'Settings',
        icons: {
          size_128: 'images/Settings.png'
        },
        url: 'settings/settings.html'
      }, {
        name: 'Stocks',
        icons: {
          size_128: 'images/Stocks.png'
        },
        url: 'app.html#stocks'
      }, {
        name: 'Market',
        icons: {
          size_128: 'images/Market.png'
        },
        url: 'market/market.html'
      }];
    },

    getRunningApps: function() {
      return runningApps;
    },

    getInstalledAppForURL: function(url) {
      var installedApps = this.getInstalledApps();

      for (var i = 0; i < installedApps.length; i++) {
        if (installedApps[i].url === url)
          return installedApps[i];
      }

      return null;
    },

    getAppInstance: function(url) {
      // Compare URLs but ignore the query portion of the url (the part after
      // the ?)
      var query = new RegExp(/\?.*/);
      var currentURL = url.replace(query, '');
      for (var i = 0; i < runningApps.length; i++) {
        var runningApp = runningApps[i];
        if (runningApp.url.replace(query, '') != currentURL)
          continue;

        runningApp.url;
        return runningApp;
      }
      return null;
    },

    getAppInstanceForWindow: function amGetAppInstanceForWindow(window) {
      var length = runningApps.length;
      for (var i = 0; i < runningApps.length; i++) {
        var runningApp = runningApps[i];
        if (runningApp.window == window)
          return runningApp;
      }
      return null;
    },

    launch: function(url) {
      var instance = this.getAppInstance(url);

      // App is already running, set focus to the existing instance.
      if (instance) {
        var foregroundWindow = this.foregroundWindow = instance.window;
        foregroundWindow.removeAttribute('hidden');
      } else {
        var app = this.getInstalledAppForURL(url);
        var newWindow = document.createElement('iframe');
        var foregroundWindow = this.foregroundWindow = newWindow;
        foregroundWindow.className = 'appWindow';
        foregroundWindow.src = url;

        this.windowsContainer.appendChild(foregroundWindow);

        runningApps.push({
          url: url,
          window: foregroundWindow
        });

        if (app)
          this.taskTray.add(app.icons.size_128, app.name, app.url);
      }

      var animationCompleteHandler = function() {
        window.removeEventListener('animationend', animationCompleteHandler);

        foregroundWindow.focus();


        var state = {
          url: url,
          hidden: false
        };
        var event = document.createEvent('CustomEvent');
        event.initCustomEvent('visibilitychange', true, true, state);
        foregroundWindow.contentWindow.dispatchEvent(event);

        foregroundWindow.classList.remove('animateOpening');

        var openEvent = document.createEvent('UIEvents');

        openEvent.initUIEvent('appopen', true, true,
                                 foregroundWindow.contentWindow, 0);
        window.dispatchEvent(openEvent);
      };
      window.addEventListener('animationend', animationCompleteHandler);

      foregroundWindow.classList.add('animateOpening');
      this.windowsContainer.removeAttribute('hidden');

      return foregroundWindow;
    },

    close: function() {
      var foregroundWindow = this.foregroundWindow;
      if (!foregroundWindow)
        return;

      var animationCompleteHandler = (function() {
        window.removeEventListener('animationend', animationCompleteHandler);

        foregroundWindow.classList.remove('animateClosing');
        foregroundWindow.blur();
        foregroundWindow.setAttribute('hidden', true);

        var instance = this.getAppInstanceForWindow(foregroundWindow);
        var state = {
          url: instance.url,
          hidden: true
        };
        var event = document.createEvent('CustomEvent');
        event.initCustomEvent('visibilitychange', true, true, state);
        foregroundWindow.contentWindow.dispatchEvent(event);

        var newForegroundWindow = this.foregroundWindow;
        if (newForegroundWindow)
          newForegroundWindow.focus();
        else {
          this.windowsContainer.setAttribute('hidden', true);
          window.focus();
        }
      }).bind(this);

      window.addEventListener('animationend', animationCompleteHandler);
      foregroundWindow.classList.add('animateClosing');
    },

    kill: function(url) {
      for (var i = 0; i < runningApps.length; i++) {
        if (runningApps[i].url === url) {
          this.windowsContainer.removeChild(runningApps[i].window);
          runningApps.splice(i, 1);

          var taskTray = this.taskTray;
          var icon = taskTray.getTrayIconForAppURL(url);

          if (icon)
            taskTray.remove(icon);

          break;
        }
      }
    }
  };
})();
<|MERGE_RESOLUTION|>--- conflicted
+++ resolved
@@ -395,11 +395,7 @@
         icons: {
           size_128: 'images/Camera.png'
         },
-<<<<<<< HEAD
-        url: 'app.html#camera'
-=======
         url: 'camera/camera.html'
->>>>>>> 11fe7aa5
       }, {
         name: 'Maps',
         icons: {
