--- conflicted
+++ resolved
@@ -5,19 +5,11 @@
     <meta http-equiv="pragma" content="no-cache">
     <title>Dialer</title>
     <link rel="stylesheet" type="text/css" href="style/oncall.css">
-<<<<<<< HEAD
-    <link rel="stylesheet" type="text/css" href="style/keyboard.css">
-    <script type="application/javascript" src="js/helper.js"></script>
-    <script type="application/javascript" src="js/contacts.js"></script>
-    <script type="application/javascript" src="js/notification_helper.js"></script>
-    <script type="application/javascript" src="js/key_handler.js"></script>
-=======
     <link rel="stylesheet" type="text/css" href="style/keypad.css">
     <script type="application/javascript" src="js/helper.js"></script>
     <script type="application/javascript" src="js/contacts.js"></script>
     <script type="application/javascript" src="js/notification_helper.js"></script>
     <script type="application/javascript" src="js/keypad.js"></script>
->>>>>>> d79e01d4
     <script type="application/javascript" src="js/oncall.js"></script>
     <script type="application/javascript" src="js/recents.js"></script>
     <script type="application/javascript" src="js/proximity.js"></script>
@@ -41,24 +33,14 @@
             </section>
           </article>
         </div>
-<<<<<<< HEAD
-      </header> 
-=======
       </header>
->>>>>>> d79e01d4
       <article id="call-container" class="grid-row">
         <div class="grid-wrapper grid">
           <section id="call-info" class="grid-row">
              <div class="grid-wrapper grid">
                 <div id="call-duration" class="grid-cell grid-v-align call-duration-style font-light">
-<<<<<<< HEAD
-                   
-                </div> 
-             </div>            
-=======
                 </div>
              </div>
->>>>>>> d79e01d4
           </section>
           <footer id="call-options" class="grid-row">
             <div class="grid-wrapper grid">
@@ -67,29 +49,17 @@
                   <span class="grid-cell options-column">
                     <button id="mute" class="co-advanced-option grid-wraper grid center">
                       <span class="i-mute">
-<<<<<<< HEAD
-                      </span>  
+                      </span>
                     </button>
                     <button class="co-advanced-option grid-wraper grid center" disabled="disabled">
                       <span class="i-contacts">
-                      </span> 
-=======
-                      </span>
-                    </button>
-                    <button class="co-advanced-option grid-wraper grid center" disabled="disabled">
-                      <span class="i-contacts">
-                      </span>
->>>>>>> d79e01d4
+                      </span>
                     </button>
                   </span>
                   <span class="grid-cell options-column">
                     <button id="keypad-visibility" class="co-advanced-option grid-wraper grid center">
                       <span class="i-keypad">
-<<<<<<< HEAD
-                      </span> 
-=======
-                      </span>
->>>>>>> d79e01d4
+                      </span>
                     </button>
                     <button class="co-advanced-option grid-wraper grid" disabled="disabled">
                       <span class="i-timeline">
@@ -119,11 +89,7 @@
                     <div class="grid-wrapper">
                       <div class="i-start-call">
                       </div>
-<<<<<<< HEAD
-                    </div> 
-=======
                     </div>
->>>>>>> d79e01d4
                   </section>
                 </div>
               </footer>
@@ -153,11 +119,7 @@
                 <div class="kb-keypad-key-label-container">
                   <div class="kb-keypad-key-label" data-value="1">
                     <span class="kb-keypad-number font-light">1</span>
-<<<<<<< HEAD
-                    <span  class="kb-keypad-text font-semibold"></span>  
-=======
                     <span  class="kb-keypad-text font-semibold"></span>
->>>>>>> d79e01d4
                   </div>
                 </div>
               </div>
@@ -165,11 +127,7 @@
                 <div class="kb-keypad-key-label-container">
                   <div class="kb-keypad-key-label"  data-value="4">
                     <span class="kb-keypad-number  font-light">4</span>
-<<<<<<< HEAD
-                    <span  class="kb-keypad-text font-semibold">GHI</span>  
-=======
                     <span  class="kb-keypad-text font-semibold">GHI</span>
->>>>>>> d79e01d4
                   </div>
                 </div>
               </div>
@@ -177,11 +135,7 @@
                 <div class="kb-keypad-key-label-container">
                   <div class="kb-keypad-key-label" data-value="7">
                     <span class="kb-keypad-number  font-light">7</span>
-<<<<<<< HEAD
-                    <span class="kb-keypad-text font-semibold">PQRS</span>  
-=======
                     <span class="kb-keypad-text font-semibold">PQRS</span>
->>>>>>> d79e01d4
                   </div>
                 </div>
               </div>
@@ -189,11 +143,7 @@
                 <div class="kb-keypad-key-label-container">
                   <div class="kb-keypad-key-label kb-keypad-key-label-centered" data-value="*">
                     <span class="kb-keypad-number font-light kb-keypad-delete-asterisc ">*</span>
-<<<<<<< HEAD
-                    <span class="kb-keypad-text font-semibold"></span>  
-=======
                     <span class="kb-keypad-text font-semibold"></span>
->>>>>>> d79e01d4
                   </div>
                 </div>
               </div>
@@ -203,11 +153,7 @@
                 <div class="kb-keypad-key-label-container">
                   <div class="kb-keypad-key-label" data-value="2">
                     <span class="kb-keypad-number font-light">2</span>
-<<<<<<< HEAD
-                    <span class="kb-keypad-text font-semibold font-semibold">ABC</span>  
-=======
                     <span class="kb-keypad-text font-semibold font-semibold">ABC</span>
->>>>>>> d79e01d4
                   </div>
                 </div>
               </div>
@@ -215,11 +161,7 @@
                 <div class="kb-keypad-key-label-container">
                   <div class="kb-keypad-key-label" data-value="5">
                     <span class="kb-keypad-number font-light">5</span>
-<<<<<<< HEAD
-                    <span class="kb-keypad-text font-semibold">JKL</span>  
-=======
                     <span class="kb-keypad-text font-semibold">JKL</span>
->>>>>>> d79e01d4
                   </div>
                 </div>
               </div>
@@ -227,11 +169,7 @@
                 <div class="kb-keypad-key-label-container">
                   <div class="kb-keypad-key-label" data-value="8">
                     <span class="kb-keypad-number font-light">8</span>
-<<<<<<< HEAD
-                    <span  class="kb-keypad-text font-semibold">TUV</span>  
-=======
                     <span  class="kb-keypad-text font-semibold">TUV</span>
->>>>>>> d79e01d4
                   </div>
                 </div>
               </div>
@@ -239,11 +177,7 @@
                 <div class="kb-keypad-key-label-container">
                   <div class="kb-keypad-key-label" data-value="0">
                     <span class="kb-keypad-number font-light">0</span>
-<<<<<<< HEAD
-                    <span class="kb-keypad-text font-semibold">+</span>  
-=======
                     <span class="kb-keypad-text font-semibold">+</span>
->>>>>>> d79e01d4
                   </div>
                 </div>
               </div>
@@ -253,11 +187,7 @@
                 <div class="kb-keypad-key-label-container">
                   <div class="kb-keypad-key-label" data-value="3">
                     <span class="kb-keypad-number font-light">3</span>
-<<<<<<< HEAD
-                    <span  class="kb-keypad-text font-semibold">DEF</span>  
-=======
                     <span  class="kb-keypad-text font-semibold">DEF</span>
->>>>>>> d79e01d4
                   </div>
                 </div>
               </div>
@@ -265,11 +195,7 @@
                 <div class="kb-keypad-key-label-container">
                   <div class="kb-keypad-key-label" data-value="6">
                     <span class="kb-keypad-number font-light">6</span>
-<<<<<<< HEAD
-                    <span  class="kb-keypad-text font-semibold">MNO</span>  
-=======
                     <span  class="kb-keypad-text font-semibold">MNO</span>
->>>>>>> d79e01d4
                   </div>
                 </div>
               </div>
@@ -277,11 +203,7 @@
                 <div class="kb-keypad-key-label-container">
                   <div class="kb-keypad-key-label" data-value="9">
                     <span class="kb-keypad-number font-light">9</span>
-<<<<<<< HEAD
-                    <span  class="kb-keypad-text font-semibold">WXYZ</span>  
-=======
                     <span  class="kb-keypad-text font-semibold">WXYZ</span>
->>>>>>> d79e01d4
                   </div>
                 </div>
               </div>
@@ -289,11 +211,7 @@
                 <div class="kb-keypad-key-label-container">
                   <div class="kb-keypad-key-label  kb-keypad-key-label-centered" data-type="dial" data-value="#">
                     <span class="kb-keypad-number font-light">#</span>
-<<<<<<< HEAD
-                    <span  class="kb-keypad-text font-semibold"></span>  
-=======
                     <span  class="kb-keypad-text font-semibold"></span>
->>>>>>> d79e01d4
                   </div>
                 </div>
               </div>
@@ -301,16 +219,6 @@
           </section>
           <section id="kb-callbar">
             <span role="button" id="kb-callbar-add-contact"  data-type="action" data-value="add-contact" >
-<<<<<<< HEAD
-              <div class="i-add-contact"></div>  
-            </span>
-            <span role="button" id="kb-callbar-call-action"  data-type="action" data-value="make-call">
-              <div class="i-call"></div>  
-            </span>
-            <span role="button" id="kb-callbar-back-action"  data-type="action" data-value="back"  class="hide">
-              <div class="i-back">
-              </div>  
-=======
               <div class="i-add-contact"></div>
             </span>
             <span role="button" id="kb-callbar-call-action"  data-type="action" data-value="make-call">
@@ -319,7 +227,6 @@
             <span role="button" id="kb-callbar-back-action"  data-type="action" data-value="back"  class="hide">
               <div class="i-back">
               </div>
->>>>>>> d79e01d4
             </span>
           </section>
         </article>
