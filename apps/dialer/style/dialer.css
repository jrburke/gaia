--- conflicted
+++ resolved
@@ -1,42 +1,18 @@
-@font-face {
-<<<<<<< HEAD
-  font-family: 'FontLight';
-  src: url('fonts/opensans-light-webfont.woff');
-}
-
 @font-face {
   font-family: 'FontRegular';
-  src: url('fonts/opensans-regular-webfont.woff');
-=======
-  font-family: 'FontRegular';
   src: url('fonts/Open-Sans.woff');
->>>>>>> d79e01d4
 }
 
 @font-face {
   font-family: 'FontSemibold';
   font-weight: 600;
-<<<<<<< HEAD
-  src: url('fonts/opensans-semibold-webfont.woff');
-=======
   src: url('fonts/Open-Sans-Semibold.woff');
->>>>>>> d79e01d4
 }
 
 @font-face {
   font-family: 'FontBold';
   font-weight: bold;
-<<<<<<< HEAD
-  src: url('fonts/opensans-bold-webfont.woff');
-}
-
-@font-face {
-  font-family: 'Keyboard Symbols';
-  font-weight: 600;
-  src: url('fonts/Keyboard-Symbols.woff');
-=======
   src: url('fonts/Open-Sans-Bold.woff');
->>>>>>> d79e01d4
 }
 
 html, body {
@@ -45,7 +21,6 @@
   overflow: hidden;
   margin: 0;
   color: white;
-  /* font-family: 'FontSemibold', sans-serif; */
   font-family: 'Open Sans', sans-serif;
   font-size: 10px;
   background: black;
@@ -53,11 +28,6 @@
 
 html * {
   overflow: hidden;
-}
-
-<<<<<<< HEAD
-.font-light{
-  font-family:'FontLight';
 }
 
 .font-regular{
@@ -120,68 +90,6 @@
   display:table-cell;
 }
 
-=======
-.font-regular{
-  font-family:'FontRegular';
-}
-
-.font-semibold{
-  font-family:'FontSemibold';
-}
-
-.font-bold{
-  font-family:'FontBold';
-}
-
-.contact-primary-info{
-  font-size:-moz-calc(15*0.226rem);
-  color:black;
-}
-
-.contact-secondary-info{
-  font-size:-moz-calc(6*0.226rem);
-  color:white;
-}
-
-.grid-wrapper{
-  width:100%;
-  height:100%;
-}
-
-.grid-v-align{
-  vertical-align:middle;
-}
-
-.grid-row{
-  display:table-row;
-}
-
-.grid-cell{
-  display:table-cell;
-}
-
-.grid{
-  display:table;
-  table-layout:fixed;
-}
-
-.hide{
-  display:none !important;
-}
-
-.transparent{
-  visibility: hidden !important;
-}
-
-.layout-row{
-  display:table-row;
-}
-
-.layout-cell{
-  display:table-cell;
-}
-
->>>>>>> d79e01d4
 .layout-centered{
   vertical-align:middle;
 }
