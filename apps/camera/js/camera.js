--- conflicted
+++ resolved
@@ -7,11 +7,6 @@
   },
 
   init: function cameraInit() {
-<<<<<<< HEAD
-    chooser = document.getElementById('chooser');
-    chooser.addEventListener('change', this.showPreview);
-    chooser.click();
-=======
     var width, height;
     if (window.innerWidth > window.innerHeight) {
       width = window.innerWidth;
@@ -51,7 +46,6 @@
     this._camera = 1 - this._camera;
     this.video.src = '';
     this.init();
->>>>>>> 45f1587a
   },
 
   toggleFilter: function toggleFilter(target) {
