/**
 * Setting dialog boxes (fullscreen)
 */

[role=dialog] {
  display: none;
  position: absolute;
  top: 0;
  left: 0;
  z-index: 10;
  background-color: #eee;
  height: 100%;
  width: 100%;
<<<<<<< HEAD
  overflow: auto;
=======
  overflow-x: auto;
  overflow-y: scroll;
>>>>>>> 990890bb
  margin: 0;
  padding: 0;
  background: url(images/document-bg.png);
  font-size: 1.6rem;
}

[role=dialog].active,
[role=dialog]:target {
  display: block;
}

[role=dialog] header {
  margin-bottom: 2rem !important;
}

[role=dialog] footer {
  text-align: center;
  line-height: 62px;
  height: 62px;
  width: 100%;
  padding: 0;
  background-color: #ccc;
  border-top: 2px outset #ddd;
  /* XXX this assumes that the dialog content always fits on screen */
  position: absolute;
  bottom: 0;
}


/******************************************************************************
 * Headers -- copied from /shared/style/headers.css (dark theme)
 */

[role=dialog] header {
  position: relative;
  z-index: 10;
  padding: 0;
  height: 5rem;
  color: #fff;
  background: url(/shared/style/headers/images/ui/dark/header.png) repeat-x 0 0;
  border: none;
}

[role=dialog] header:after {
  content: '';
  display: block;
  height: 0.3rem;
  position: absolute;
  top: 100%;
  left: 0;
  right: 0;
  background: url(/shared/style/headers/images/ui/dark/shadow.png) repeat-x 0 0;
  background-size: auto 100%;
}

[role=dialog] header h2 {
  font: 2.2rem/4.8rem 'Open Sans', Sans-serif;
  text-align: center;
  color: #fff;
  white-space: nowrap;
  text-overflow: ellipsis;
  display: block;
  overflow: hidden;
  margin: 0 0 0 3rem;
  height: 100%
}


/******************************************************************************
 * Setting dialog buttons
 */

/* header buttons: small, on the sides */

[role=dialog] header button {
  height: 4rem;
  margin: 0.5rem;
  float: left;
}

[role=dialog] header button + button {
  float: right;
}

/* footer buttons: big, centered */

[role=dialog] footer button {
  height: 4rem;
  width: 120px;
  min-width: 40%;
  font-size: 1.6rem;
}

@media (orientation: portrait) and (width: 480px),
       (orientation: landscape) and (width: 800px) {
  div[role=dialog] footer button { /* 480x800 phones */
    width: 180px;
    height: 60px;
  }
}


/******************************************************************************
 * Other dialog inputs
 */

[role=dialog] label {
  -moz-box-sizing: border-box;
  display: block;
  width: 100%;
  padding: 10px 20px;
}

[role=dialog] label input {
  font-size: 1.5rem;
}

[role=dialog] input[type=text],
[role=dialog] input[type=password] {
  display: block;
  width: 100%;
}

[role=dialog] > p {
  width: calc(100% - 3rem);
  margin: 0 auto;
  font-size: 1.5rem;
}

[role=dialog] > input[type=text],
[role=dialog] > input[type=password] {
  width: calc(100% - 3rem);
  margin: 0 auto 2rem auto;
  font-size: 1.5rem;
}


/******************************************************************************
 * Specific Wi-Fi rules
 */

/* hide identity field by default */

[action="#wifi"] label[for=identity] {
  display: none;
}

[action="#wifi"].WPA-EAP label[for=identity] {
  display: block;
}

/* Wi-Fi property lists */

[action="#wifi"] dl {
  margin: 0 auto 2rem auto;
  width: 320px;
}

[action="#wifi"] dl > * {
  line-height: 2.0em;
}

[action="#wifi"] dt {
  width: 180px;
  float: left;
  text-align: right;
  padding-right: 10px;
}

[action="#wifi"] dd {
  font-weight: bold;
  margin-left: 190px;
  width: 120px;
}


/******************************************************************************
 * Specific APN Settings rules
 */

#apnSettings-custom {
  font-style: italic;
}

#apnSettings-advanced {
  padding-bottom: 1em;
}

#apnSettings-advanced > * {
  width: calc(100% - 4rem);
  margin: 0 auto;
  font-size: 2rem;
}

#apnSettings-advanced > input[type=text],
#apnSettings-advanced > input[type=password] {
  margin-bottom: 2rem;
}

#apnSettings-advanced h3 {
  font-size: 1.6rem;
  border-bottom: 1px solid black;
  margin: 2rem auto;
}

#apnSettings-advanced h3:active {
  color: brown;
  border-bottom: 1px solid brown;
}

#apnSettings-advanced.collapsed p,
#apnSettings-advanced.collapsed input {
  display: none;
}
<|MERGE_RESOLUTION|>--- conflicted
+++ resolved
@@ -11,12 +11,8 @@
   background-color: #eee;
   height: 100%;
   width: 100%;
-<<<<<<< HEAD
-  overflow: auto;
-=======
   overflow-x: auto;
   overflow-y: scroll;
->>>>>>> 990890bb
   margin: 0;
   padding: 0;
   background: url(images/document-bg.png);
