Calendar.ns('Provider').Abstract = (function() {

  function Abstract(options) {
    var key;
    for (key in options) {
      if (options.hasOwnProperty(key)) {
        this[key] = options[key];
      }
    }
  }

  Abstract.prototype = {
    /**
     * Does this provider require credentials.
     */
    useCredentials: false,

    /**
     * Does this provider require a url.
     */
    useUrl: false,

    /**
     * Can provider sync with remote server?
     */
    canSync: false,

    /**
     * Can create events for this provider?
     */
    canCreateEvent: false,

    /**
     * Can edit events for this provider?
     */
    canUpdateEvent: false,

    /**
     * Can delete events from this provider?
     */
    canDeleteEvent: false,

    /**
     * Attempt to get account accepts
     * a single object and callback.
     * Required options vary based on
     * .useCredentials / .useUrl
     *
     * account:
     *  - url: (String)
     *  - domain: (String)
     *  - password: (String)
     *  - user: (String)
     *
     * @param {Object} account user credentials.
     * @param {Function} callback node style (err, result).
     */
    getAccount: function(account, callback) {},

    /**
     * Attempts to find all calendars
     * for a given account.
     *
     *
     * account: (same as getAccount)
     *
     * @param {Object} account user credentials.
     * @param {Function} callback node style (err, result).
     */
    findCalendars: function() {},

    /**
     * Opens an event stream expected
     * to return a responder that
     * will emit to "data" and "error"
     * events.
     *
     * account: (same as getAccount)
     * calendar:
     *  - url: (String) Url/URI based on .useUrl
     *  - syncToken: (String)
     *  - ...: additional options based on provider
     *
     * Each event will be emitted in the following format:
     *
     * event:
     *  recurring:
     *    expandedUntil: (Date) date expanded until
     *    isExpaned: (Boolean) is fully expanded?
     *    expandedUntil (Date) last occurrence expanded
     *
     *  title: (String)
     *  description: (String)
     *  location: (String)
     *  occurs: (Array[Date]) list of dates events occur
     *  startDate: (Date)
     *  endDate: (Date)
     *  uid: (String) unique id for event
     *  [_rawData]: (String) optional raw data.
     *              In cases where we can do field
     *              based updates we don't
     *              need to store this...
     *
     * @param {Object} account user credentials.
     * @param {Object} calendar calendar location and last sync state.
     * @param {Function} callback node style (err, result).
     * @return {Calendar.Responder} stream that will emit
     *                              'data' events for each event.
     */
<<<<<<< HEAD
    syncEvents: function(account, calendar, callback) {},

    /**
     * Update an event
     *
     * @param {Object} event record from event store.
     *
     * @param {Object} [busytime] optional busytime instance
     *                 when a busytime is passed the edit is treated
     *                 as an "exception" and will only edit the one recurrence
     *                 related to the busytime. This may result in the creation
     *                 of a new "event" related to the busytime.
     */
    updateEvent: function(event, busytime, callback) {},

    /**
     * Delete event
     *
     * @param {Object} event record from the event store.
     * @param {Object} [busytime] optional busytime instance
     *                 when given it will only remove this occurence/exception
     *                 of the event rather then the entire sequence of events.
     */
    deleteEvent: function(event, busytime, callback) {},

    /**
     * Create an event
     */
    createEvent: function(event, callback) {},

    /**
     * Returns the capabilities of a single event.
     */
    eventCapabilities: function() {
      return {
        canUpdate: this.canUpdateEvent,
        canCreate: this.canUpdateEvent,
        canDelete: this.canUpdateEvent
      };
    }

=======
    streamEvents: function(account, calendar, callback) {}
>>>>>>> b6af8964
  };

  return Abstract;

}());<|MERGE_RESOLUTION|>--- conflicted
+++ resolved
@@ -107,7 +107,6 @@
      * @return {Calendar.Responder} stream that will emit
      *                              'data' events for each event.
      */
-<<<<<<< HEAD
     syncEvents: function(account, calendar, callback) {},
 
     /**
@@ -149,9 +148,6 @@
       };
     }
 
-=======
-    streamEvents: function(account, calendar, callback) {}
->>>>>>> b6af8964
   };
 
   return Abstract;
