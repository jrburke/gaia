# cost control
# Note: the space between "Cost" and "Control" is non-break space in Unicode.
# Note: "Cost Control" is the widget name and should not be translated
updating = Actualizando
yesterday = Ayer
today = Hoy
never = Nunca
topup-confirmation-title = Cost Control
topup-confirmation-message = Regarga confirmada.
topup-incorrectcode-title = Cost Control
topup-incorrectcode-message = Código de la recarga incorrecto. Por favor, pruebe otra vez.

# In the HTML
balance = Crédito
on-roaming-message = Roaming — consulta automática del saldo DESACTIVADA. Pueden aplicarse cargos adicionales por consultar el saldo.
balance-error-message = Error al consultar el saldo. Pruebe de nuevo manualmente.
top-up = Recargar saldo
enter-top-up-code = Introduzca el código de la recarga
top-up-code-explanation = Normalmente puede encontrarse en la tarjeta de recarga o directamente en su recibo
wait-for-confirmation = Recibirá un mensaje de confirmación
incorrect-code = El último código de recarga introducido era incorrecto. Por favor, pruebe otra vez.
topup-error = Disculpe pero no podemos realizar la recarga en estos momentos.
application-error-title = Servicio no disponible
application-error-message = Contacte con el representante de su compañía.
service-unavailable-title = Servicio no disponible
service-unavailable-message = En estos momentos no es posible consultar su saldo ni realizar una recarga. Por favor, pruebe más tarde.
ok = Ok
data-usage = Consumo de datos
update-button = Consultar saldo
topup-button = Recargar saldo
<<<<<<< HEAD
top-up-in-progress = Recargando crédito.
on-topup-not-confirmed-title = Recarga no confirmada.
on-topup-not-confirmed-message = Intente actualizar su saldo o recargue de nuevo.
send = Envíar
plantype-setup-title = Mi plan para datos y telefonía es
prepaid = Prepago
postpaid = Postpago
phoneactivity = Actividad telefónica
short-date-format = %d de %b
telephony = Telefonía
sms-sent = SMS envíados
call-made = Llamadas realizadas
settings = Configuración
=======
>>>>>>> 9906b020
<|MERGE_RESOLUTION|>--- conflicted
+++ resolved
@@ -12,7 +12,7 @@
 
 # In the HTML
 balance = Crédito
-on-roaming-message = Roaming — consulta automática del saldo DESACTIVADA. Pueden aplicarse cargos adicionales por consultar el saldo.
+on-roaming-message = Roaming: Consulta automática del saldo DESACTIVADA. Pueden aplicarse cargos adicionales por consultar el saldo.
 balance-error-message = Error al consultar el saldo. Pruebe de nuevo manualmente.
 top-up = Recargar saldo
 enter-top-up-code = Introduzca el código de la recarga
@@ -28,7 +28,6 @@
 data-usage = Consumo de datos
 update-button = Consultar saldo
 topup-button = Recargar saldo
-<<<<<<< HEAD
 top-up-in-progress = Recargando crédito.
 on-topup-not-confirmed-title = Recarga no confirmada.
 on-topup-not-confirmed-message = Intente actualizar su saldo o recargue de nuevo.
@@ -41,6 +40,4 @@
 telephony = Telefonía
 sms-sent = SMS envíados
 call-made = Llamadas realizadas
-settings = Configuración
-=======
->>>>>>> 9906b020
+settings = Configuración