--- conflicted
+++ resolved
@@ -5,27 +5,18 @@
   <meta http-equiv="pragma" content="no-cache">
   <title>Cost Control</title>
 
-<<<<<<< HEAD
   <!-- Building blocks -->
+  <link rel="stylesheet" type="text/css" href="style/bb/buttons/style.css">
+  <link rel="stylesheet" type="text/css" href="style/bb/filters/style.css">
   <link rel="stylesheet" type="text/css" href="style/bb/headers/style.css">
-  <link rel="stylesheet" type="text/css" href="style/bb/buttons/style.css">
-  <link rel="stylesheet" type="text/css" href="style/bb/tabs/style.css">
+  <link rel="stylesheet" type="text/css" href="style/bb/input-areas/style.css">
+  <link rel="stylesheet" type="text/css" href="style/bb/menus-dialogues/core.css">
+  <link rel="stylesheet" type="text/css" href="style/bb/menus-dialogues/valueselector/style.css">
+  <link rel="stylesheet" type="text/css" href="style/bb/menus-dialogues/valueselector/time/style.css">
+  <link rel="stylesheet" type="text/css" href="style/bb/progress-activity/style.css">
+  <link rel="stylesheet" type="text/css" href="style/bb/switches/style.css">
 
-  <link rel="stylesheet" type="text/css" href="style/style.css">
-=======
-    <!-- Building blocks -->
-    <link rel="stylesheet" type="text/css" href="style/bb/buttons/style.css">
-    <link rel="stylesheet" type="text/css" href="style/bb/filters/style.css">
-    <link rel="stylesheet" type="text/css" href="style/bb/headers/style.css">
-    <link rel="stylesheet" type="text/css" href="style/bb/input-areas/style.css">
-    <link rel="stylesheet" type="text/css" href="style/bb/menus-dialogues/core.css">
-    <link rel="stylesheet" type="text/css" href="style/bb/menus-dialogues/valueselector/style.css">
-    <link rel="stylesheet" type="text/css" href="style/bb/menus-dialogues/valueselector/time/style.css">
-    <link rel="stylesheet" type="text/css" href="style/bb/progress-activity/style.css">
-    <link rel="stylesheet" type="text/css" href="style/bb/switches/style.css">
-
-    <link rel="stylesheet" type="text/css" href="style/app.css">
->>>>>>> ddab512c
+  <link rel="stylesheet" type="text/css" href="style/app.css">
 
   <!-- Localization -->
   <link rel="resource" type="application/l10n" href="locales/locales.ini">
@@ -33,7 +24,7 @@
 
   <!-- Specific code -->
   <script type="text/javascript" src="js/settings_listener.js"></script>
-  <script type="text/javascript" src="js/debug.js"></script>
+<script type="text/javascript" src="js/debug.js"></script>
   <script type="text/javascript" src="js/service_utils.js"></script>
   <script type="text/javascript" defer src="js/cost_control.js"></script>
 </head>
@@ -46,23 +37,13 @@
         <a role="tab" href="#left-panel">Balance</a>
         <div role="tabpanel">
 
-<<<<<<< HEAD
           <section role="region" id="balance">
-            <header>
+            <header data-theme="organic">
               <menu type="toolbar">
                  <button><span class="icon icon-config">configuration</span></button>
               </menu>
               <h1 data-l10n-id="balance">Balance</h1>
             </header>
-=======
-            <section role="region" id="balance">
-              <header data-theme="organic">
-                <menu type="toolbar">
-                   <button><span class="icon icon-config">configuration</span></button>
-                </menu>
-                <h1 data-l10n-id="balance">Balance</h1>
-              </header>
->>>>>>> ddab512c
 
             <div class="horizontal-box">
               <div id="cost-control-info-area">
@@ -93,9 +74,8 @@
     </ul>
   </section>
 
-<<<<<<< HEAD
   <section role="region" id="topup">
-    <header>
+    <header data-theme="organic">
       <menu type="toolbar">
          <button id="buttonTopUp"><span class="icon icon-send">send</span></button>
       </menu>
@@ -110,7 +90,7 @@
   </section>
 
 <!--    <section role="region" id="settings">
-    <header>
+    <header data-theme="organic">
       <a href="#left-panel"><span class="icon icon-back">back</span></a>
       <h1 data-l10n-id="settings">Settings</h1>
     </header>
@@ -126,40 +106,6 @@
         </li>
       </ul>
     </section>
-=======
-    <section role="region" id="topup">
-      <header data-theme="organic">
-        <menu type="toolbar">
-           <button id="buttonTopUp"><span class="icon icon-send">send</span></button>
-        </menu>
-        <a href="#left-panel"><span class="icon icon-close">close</span></a>
-        <h1 data-l10n-id="top-up">Top Up</h1>
-      </header>
-      <p data-l10n-id="enter-top-up-code" >enter the top up code</p>
-      <p data-l10n-id="top-up-code-explanation">typically found in the scratch card or directly in your receipt</p>
-      <p data-l10n-id="wait-for-confirmation">you'll receive a confirmation message</p>
-      <img src="style/images/waiting.gif" alt="waiting"/>
-      <input id="inputTopUpCode" type="number"></input>
-    </section>
-
-<!--    <section role="region" id="settings">
-      <header data-theme="organic">
-        <a href="#left-panel"><span class="icon icon-back">back</span></a>
-        <h1 data-l10n-id="settings">Settings</h1>
-      </header>
-      <section id="settings-plan-type">
-        <ul>
-          <li>
-            <p data-l10n-id="plan-type" >Plan type</p>
-            <p class="tip" data-l10n-id="telephony-and-data-plan" >telephony and data plan</p>
-            <select>
-              <option data-l10n-id="prepaid">Prepaid</option>
-              <option data-l10n-id="postpaid">Postpaid</option>
-            </select>
-          </li>
-        </ul>
-      </section>
->>>>>>> ddab512c
 
     <section id="settings-prepaid">
       <ul>
