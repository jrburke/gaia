<!DOCTYPE html>
<html>
<head>
  <meta charset="utf-8">
  <meta http-equiv="pragma" content="no-cache">
  <title>Cost Control</title>

  <!-- Building blocks -->
  <link rel="stylesheet" type="text/css" href="style/bb/buttons/style.css">
  <link rel="stylesheet" type="text/css" href="style/bb/filters/style.css">
  <link rel="stylesheet" type="text/css" href="style/bb/headers/style.css">
  <link rel="stylesheet" type="text/css" href="style/bb/input-areas/style.css">
  <link rel="stylesheet" type="text/css" href="style/bb/menus-dialogues/core.css">
  <link rel="stylesheet" type="text/css" href="style/bb/menus-dialogues/valueselector/style.css">
  <link rel="stylesheet" type="text/css" href="style/bb/menus-dialogues/valueselector/time/style.css">
  <link rel="stylesheet" type="text/css" href="style/bb/progress-activity/style.css">
  <link rel="stylesheet" type="text/css" href="style/bb/switches/style.css">

  <link rel="stylesheet" type="text/css" href="style/app.css">

  <!-- Localization -->
  <link rel="resource" type="application/l10n" href="locales/locales.ini">
  <script type="text/javascript" src="shared/js/l10n.js"></script>

  <!-- Specific code -->
  <script type="text/javascript" src="js/settings_listener.js"></script>
  <script type="text/javascript" src="js/debug.js"></script>
  <script type="text/javascript" src="js/service_utils.js"></script>
  <script type="text/javascript" defer src="js/cost_control.js"></script>
</head>

<body role="application">

<<<<<<< HEAD
  <section role="region">
    <ul role="tablist" data-tabs="2" data-position="bottom">
      <li id="left-panel">
        <a role="tab" href="#left-panel">Balance</a>
        <div role="tabpanel">

          <section role="region" id="balance">
            <header data-theme="organic">
              <menu type="toolbar">
                 <button><span class="icon icon-config">configuration</span></button>
              </menu>
              <h1 data-l10n-id="balance">Balance</h1>
            </header>

            <div class="horizontal-box">
              <div id="cost-control-info-area">
                <p data-l10n-id="balance">Balance</p>
                <p><time id="cost-control-time"></time></p>
              <div>

              <div id="cost-control-credit-area">
                <p id="cost-control-credit"></p>
                <button id="cost-control-update-icon">Update</button>
              </div>
            </div>

=======
    <section role="region" class="window">
      <section role="region" id="balance" class="view">
        <header data-theme="organic">
          <menu type="toolbar">
             <button><span class="icon config">configuration</span></button>
          </menu>
          <h1 data-l10n-id="balance">Balance</h1>
        </header>

        <section class="content">
          <div id="cost-control-info-area" class="overview">
            <p class="start"><time id="cost-control-time"></time></p>
            <p class="end" id="cost-control-credit"></p>
          </div>

          <div id="cost-control-credit-area" class="buttons-list">
            <button id="cost-control-update-icon">
              <span class="end reload"></span>
              Update
            </button>
>>>>>>> 6b9087cd
            <button id="buttonRequestTopUp">
              <span class="end icon-add"></span>
              Top Up
            </button>
          </section>

        </div>
      </li>
      <li id="right-panel">
        <a role="tab" href="#right-panel">Data usage</a>
        <div role="tabpanel">
          <p>Contacts tab panel.</p>
        </div>
      </li>
    </ul>
  </section>

  <section role="region" id="topup">
    <header data-theme="organic">
      <menu type="toolbar">
         <button id="buttonTopUp"><span class="icon icon-send">send</span></button>
      </menu>
      <a href="#left-panel"><span class="icon icon-close">close</span></a>
      <h1 data-l10n-id="top-up">Top Up</h1>
    </header>
    <p data-l10n-id="enter-top-up-code" >enter the top up code</p>
    <p data-l10n-id="top-up-code-explanation">typically found in the scratch card or directly in your receipt</p>
    <p data-l10n-id="wait-for-confirmation">you'll receive a confirmation message</p>
    <img src="style/images/waiting.gif" alt="waiting"/>
    <input id="inputTopUpCode" type="number"></input>
  </section>

<!--    <section role="region" id="settings">
    <header data-theme="organic">
      <a href="#left-panel"><span class="icon icon-back">back</span></a>
      <h1 data-l10n-id="settings">Settings</h1>
    </header>
    <section id="settings-plan-type">
      <ul>
        <li>
          <p data-l10n-id="plan-type" >Plan type</p>
          <p class="tip" data-l10n-id="telephony-and-data-plan" >telephony and data plan</p>
          <select>
            <option data-l10n-id="prepaid">Prepaid</option>
            <option data-l10n-id="postpaid">Postpaid</option>
          </select>
        </li>
      </ul>
    </section>

    <section id="settings-prepaid">
      <ul>
        <li>
          <p data-l10n-id="balance" >Balance</p>
          <p class="tip"><time></time></p>
          <div id="credit-area"></div>
        </li>
        <li>
          <p data-l10n-id="low-balance-alert" >Low balance alert</p>
          <p class="tip" data-l10n-id="telephony-and-data-plan" ><time></time></p>
          <div id="credit-area"></div>
        </li>
      </ul>
    </section>
    <p data-l10n-id="enter-top-up-code" >enter the top up code</p>
    <p data-l10n-id="top-up-code-explanation">typically found in the scratch card or directly in your receipt</p>
    <p data-l10n-id="wait-for-confirmation">you'll receive a confirmation message</p>
    <img src="style/images/waiting.gif" alt="waiting"/>
    <input id="inputTopUpCode" type="number"></input>
  </section>
-->

</body>
</html>
<|MERGE_RESOLUTION|>--- conflicted
+++ resolved
@@ -1,64 +1,36 @@
 <!DOCTYPE html>
 <html>
-<head>
-  <meta charset="utf-8">
-  <meta http-equiv="pragma" content="no-cache">
-  <title>Cost Control</title>
+  <head>
+    <meta charset="utf-8">
+    <meta http-equiv="pragma" content="no-cache">
+    <title>Cost Control</title>
 
-  <!-- Building blocks -->
-  <link rel="stylesheet" type="text/css" href="style/bb/buttons/style.css">
-  <link rel="stylesheet" type="text/css" href="style/bb/filters/style.css">
-  <link rel="stylesheet" type="text/css" href="style/bb/headers/style.css">
-  <link rel="stylesheet" type="text/css" href="style/bb/input-areas/style.css">
-  <link rel="stylesheet" type="text/css" href="style/bb/menus-dialogues/core.css">
-  <link rel="stylesheet" type="text/css" href="style/bb/menus-dialogues/valueselector/style.css">
-  <link rel="stylesheet" type="text/css" href="style/bb/menus-dialogues/valueselector/time/style.css">
-  <link rel="stylesheet" type="text/css" href="style/bb/progress-activity/style.css">
-  <link rel="stylesheet" type="text/css" href="style/bb/switches/style.css">
+    <!-- Building blocks -->
+    <link rel="stylesheet" type="text/css" href="style/bb/buttons/style.css">
+    <link rel="stylesheet" type="text/css" href="style/bb/filters/style.css">
+    <link rel="stylesheet" type="text/css" href="style/bb/headers/style.css">
+    <link rel="stylesheet" type="text/css" href="style/bb/input-areas/style.css">
+    <link rel="stylesheet" type="text/css" href="style/bb/menus-dialogues/core.css">
+    <link rel="stylesheet" type="text/css" href="style/bb/menus-dialogues/valueselector/style.css">
+    <link rel="stylesheet" type="text/css" href="style/bb/menus-dialogues/valueselector/time/style.css">
+    <link rel="stylesheet" type="text/css" href="style/bb/progress-activity/style.css">
+    <link rel="stylesheet" type="text/css" href="style/bb/switches/style.css">
 
-  <link rel="stylesheet" type="text/css" href="style/app.css">
+    <link rel="stylesheet" type="text/css" href="style/app.css">
 
-  <!-- Localization -->
-  <link rel="resource" type="application/l10n" href="locales/locales.ini">
-  <script type="text/javascript" src="shared/js/l10n.js"></script>
+    <!-- Localization -->
+    <link rel="resource" type="application/l10n" href="locales/locales.ini">
+    <script type="text/javascript" src="shared/js/l10n.js"></script>
 
-  <!-- Specific code -->
-  <script type="text/javascript" src="js/settings_listener.js"></script>
+    <!-- Specific code -->
+    <script type="text/javascript" src="js/settings_listener.js"></script>
   <script type="text/javascript" src="js/debug.js"></script>
-  <script type="text/javascript" src="js/service_utils.js"></script>
-  <script type="text/javascript" defer src="js/cost_control.js"></script>
-</head>
+    <script type="text/javascript" src="js/service_utils.js"></script>
+    <script type="text/javascript" defer src="js/cost_control.js"></script>
+  </head>
 
-<body role="application">
+  <body role="application">
 
-<<<<<<< HEAD
-  <section role="region">
-    <ul role="tablist" data-tabs="2" data-position="bottom">
-      <li id="left-panel">
-        <a role="tab" href="#left-panel">Balance</a>
-        <div role="tabpanel">
-
-          <section role="region" id="balance">
-            <header data-theme="organic">
-              <menu type="toolbar">
-                 <button><span class="icon icon-config">configuration</span></button>
-              </menu>
-              <h1 data-l10n-id="balance">Balance</h1>
-            </header>
-
-            <div class="horizontal-box">
-              <div id="cost-control-info-area">
-                <p data-l10n-id="balance">Balance</p>
-                <p><time id="cost-control-time"></time></p>
-              <div>
-
-              <div id="cost-control-credit-area">
-                <p id="cost-control-credit"></p>
-                <button id="cost-control-update-icon">Update</button>
-              </div>
-            </div>
-
-=======
     <section role="region" class="window">
       <section role="region" id="balance" class="view">
         <header data-theme="organic">
@@ -79,78 +51,75 @@
               <span class="end reload"></span>
               Update
             </button>
->>>>>>> 6b9087cd
             <button id="buttonRequestTopUp">
-              <span class="end icon-add"></span>
+              <span class="end topup"></span>
               Top Up
             </button>
-          </section>
+          </div>
+        </section>
 
-        </div>
-      </li>
-      <li id="right-panel">
-        <a role="tab" href="#right-panel">Data usage</a>
-        <div role="tabpanel">
-          <p>Contacts tab panel.</p>
-        </div>
-      </li>
-    </ul>
-  </section>
+      </section>
 
-  <section role="region" id="topup">
-    <header data-theme="organic">
-      <menu type="toolbar">
-         <button id="buttonTopUp"><span class="icon icon-send">send</span></button>
-      </menu>
-      <a href="#left-panel"><span class="icon icon-close">close</span></a>
-      <h1 data-l10n-id="top-up">Top Up</h1>
-    </header>
-    <p data-l10n-id="enter-top-up-code" >enter the top up code</p>
-    <p data-l10n-id="top-up-code-explanation">typically found in the scratch card or directly in your receipt</p>
-    <p data-l10n-id="wait-for-confirmation">you'll receive a confirmation message</p>
-    <img src="style/images/waiting.gif" alt="waiting"/>
-    <input id="inputTopUpCode" type="number"></input>
-  </section>
+      <section role="region" id="topup" class="view" data-viewport="bottom">
+        <header data-theme="organic">
+          <menu type="toolbar">
+             <button id="buttonTopUp"><span class="icon icon-send">send</span></button>
+          </menu>
+          <a href="#left-panel"><span class="icon icon-close">close</span></a>
+          <h1 data-l10n-id="top-up">Top Up</h1>
+        </header>
+        <p data-l10n-id="enter-top-up-code" >enter the top up code</p>
+        <p data-l10n-id="top-up-code-explanation">typically found in the scratch card or directly in your receipt</p>
+        <p data-l10n-id="wait-for-confirmation">you'll receive a confirmation message</p>
+        <img src="style/images/waiting.gif" alt="waiting"/>
+        <input id="inputTopUpCode" type="number"></input>
+      </section>
 
-<!--    <section role="region" id="settings">
-    <header data-theme="organic">
-      <a href="#left-panel"><span class="icon icon-back">back</span></a>
-      <h1 data-l10n-id="settings">Settings</h1>
-    </header>
-    <section id="settings-plan-type">
-      <ul>
-        <li>
-          <p data-l10n-id="plan-type" >Plan type</p>
-          <p class="tip" data-l10n-id="telephony-and-data-plan" >telephony and data plan</p>
-          <select>
-            <option data-l10n-id="prepaid">Prepaid</option>
-            <option data-l10n-id="postpaid">Postpaid</option>
-          </select>
-        </li>
+      <ul role="tablist" class="filter" data-items="2" data-position="bottom">
+        <li id="left-panel" aria-selected="true"><a role="tab" href="#left-panel">Balance</a></li>
+        <li id="right-panel"><a role="tab" href="#right-panel">Data usage</a></li>
       </ul>
     </section>
 
-    <section id="settings-prepaid">
-      <ul>
-        <li>
-          <p data-l10n-id="balance" >Balance</p>
-          <p class="tip"><time></time></p>
-          <div id="credit-area"></div>
-        </li>
-        <li>
-          <p data-l10n-id="low-balance-alert" >Low balance alert</p>
-          <p class="tip" data-l10n-id="telephony-and-data-plan" ><time></time></p>
-          <div id="credit-area"></div>
-        </li>
-      </ul>
+<!--    <section role="region" id="settings">
+      <header data-theme="organic">
+        <a href="#left-panel"><span class="icon icon-back">back</span></a>
+        <h1 data-l10n-id="settings">Settings</h1>
+      </header>
+      <section id="settings-plan-type">
+        <ul>
+          <li>
+            <p data-l10n-id="plan-type" >Plan type</p>
+            <p class="tip" data-l10n-id="telephony-and-data-plan" >telephony and data plan</p>
+            <select>
+              <option data-l10n-id="prepaid">Prepaid</option>
+              <option data-l10n-id="postpaid">Postpaid</option>
+            </select>
+          </li>
+        </ul>
+      </section>
+
+      <section id="settings-prepaid">
+        <ul>
+          <li>
+            <p data-l10n-id="balance" >Balance</p>
+            <p class="tip"><time></time></p>
+            <div id="credit-area"></div>
+          </li>
+          <li>
+            <p data-l10n-id="low-balance-alert" >Low balance alert</p>
+            <p class="tip" data-l10n-id="telephony-and-data-plan" ><time></time></p>
+            <div id="credit-area"></div>
+          </li>
+        </ul>
+      </section>
+      <p data-l10n-id="enter-top-up-code" >enter the top up code</p>
+      <p data-l10n-id="top-up-code-explanation">typically found in the scratch card or directly in your receipt</p>
+      <p data-l10n-id="wait-for-confirmation">you'll receive a confirmation message</p>
+      <img src="style/images/waiting.gif" alt="waiting"/>
+      <input id="inputTopUpCode" type="number"></input>
     </section>
-    <p data-l10n-id="enter-top-up-code" >enter the top up code</p>
-    <p data-l10n-id="top-up-code-explanation">typically found in the scratch card or directly in your receipt</p>
-    <p data-l10n-id="wait-for-confirmation">you'll receive a confirmation message</p>
-    <img src="style/images/waiting.gif" alt="waiting"/>
-    <input id="inputTopUpCode" type="number"></input>
-  </section>
 -->
 
-</body>
+  </body>
 </html>
