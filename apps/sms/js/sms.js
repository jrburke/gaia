--- conflicted
+++ resolved
@@ -1,35 +1,7 @@
 /* -*- Mode: Java; tab-width: 2; indent-tabs-mode: nil; c-basic-offset: 2 -*- /
 /* vim: set shiftwidth=2 tabstop=2 autoindent cindent expandtab: */
 
-<<<<<<< HEAD
 'use strict';
-=======
-  if (day_diff < 0 || diff < 0) {
-    // future time
-    return (new Date(time)).toLocaleFormat('%x %R');
-  }
-
-  return day_diff == 0 && (
-    diff < 60 && 'Just Now' ||
-    diff < 120 && '1 Minute Ago' ||
-    diff < 3600 && Math.floor(diff / 60) + ' Minutes Ago' ||
-    diff < 7200 && '1 Hour Ago' ||
-    diff < 86400 && Math.floor(diff / 3600) + ' Hours Ago') ||
-    day_diff == 1 && 'Yesterday' ||
-    day_diff < 7 && (new Date(time)).toLocaleFormat('%A') ||
-    (new Date(time)).toLocaleFormat('%x');
-}
-
-function profilePictureForId(id) {
-  // pic #9 is used as the phone holder
-  // id is the index # of the contact in Contacts array,
-  // or parseInt(phone number) if not in the list
-  if (typeof(id) == 'string')
-    id = parseInt(number.replace(/[^0-9]/g, ''));
-
-  return '../contacts/contact' + (id % 9) + '.png';
-}
->>>>>>> 51964f9d
 
 var MessageManager = {
   getMessages: function mm_getMessages(callback, filter, invert) {
@@ -98,78 +70,47 @@
 
   updateConversationList: function updateCL(pendingMsg, callback) {
     var self = this;
-    var conversations = {};
-
-    // XXX: put all contacts in DOM tree then hide them in non-search view
-<<<<<<< HEAD
-    var contacts = window.navigator.mozContacts.contacts;
-    contacts.forEach(function(contact, i) {
-      var num = contact.phones[0];
-
-      conversations[num] = {
-        hidden: true,
-        name: contact.displayName,
-        num: num,
-        body: '',
-        timestamp: '',
-        id: i
-      };
-    });
-
     MessageManager.getMessages(function getMessagesCallback(messages) {
       if (pendingMsg)
         messages.push(pendingMsg);
 
-      for (var i = 0; i < messages.length; i++) {
-        var message = messages[i];
-        var num = message.sender || message.receiver;
-        if (conversations[num] && !conversations[num].hidden)
-          continue;
-        if (!conversations[num]) {
+      var conversations = {};
+      var request = window.navigator.mozContacts.find({});
+      request.onsuccess = function findCallback() {
+        var contacts = request.result;
+
+        contacts.forEach(function(contact, i) {
+          var num = contact.tel[0];
           conversations[num] = {
-=======
-    var request = window.navigator.mozContacts.find({});
-    request.onsuccess = function findCallback() {
-      var contacts = request.result;
-
-      contacts.forEach(function(contact, i) {
-        var num = contact.tel[0];
-        conversations[num] = {
-          hidden: true,
-          name: contact.name,
-          num: num,
-          body: '',
-          timestamp: '',
-          id: i
-        };
-      });
-
-      MessageManager.getMessages(function getMessagesCallback(messages) {
+            'hidden': true,
+            'name': contact.name,
+            'num': num,
+            'body': '',
+            'timestamp': '',
+            'id': parseInt(i)
+          };
+        });
+
         for (var i = 0; i < messages.length; i++) {
           var message = messages[i];
           var num = message.sender || message.receiver;
-          if (conversations[num] && !conversations[num].hidden)
+          var conversation = conversations[num];
+          if (conversation && !conversation.hidden)
             continue;
 
-          if (!conversations[num]) {
-            conversations[num] = {
-              hidden: false,
-              num: (message.sender || message.receiver),
-              name: num,
-              // XXX: hack for contact pic
-              id: parseInt(num)
+          if (!conversation) {
+            conversation = conversations[num] = {
+              'hidden': false,
+              'body': message.body,
+              'name': num,
+              'num': num,
+              'timestamp': prettyDate(message.timestamp),
+              'id': parseInt(i)
             };
-          }
-
-          var data = {
->>>>>>> 51964f9d
-            hidden: false,
-            body: message.body,
-            timestamp: prettyDate(message.timestamp)
-          };
-
-          for (var key in data) {
-            conversations[num][key] = data[key];
+          } else {
+            conversation.hidden = false;
+            conversation.timestamp = prettyDate(message.timestamp);
+            conversation.body = message.body;
           }
         }
 
@@ -180,16 +121,15 @@
         }
         self.view.innerHTML = fragment;
 
-        if (typeof callback === 'function')
-          callback.call(self);
-      }, null);
-    };
+        if (callback)
+          callback();
+      };
+    }, null);
   },
 
   createNewConversation: function createNewConversation(conversation) {
-
     return '<div data-num="' + conversation.num + '"' +
-           ' data-name="' + conversation.name + '"' +
+           ' data-name="' + (conversation.name || conversation.num) + '"' +
            ' data-notempty="' + (conversation.timestamp ? 'true' : '') + '"' +
            ' class="' + (conversation.hidden ? 'hide' : '') + '">' +
            '  <div class="photo">' +
@@ -202,16 +142,17 @@
   },
 
   searchConversations: function searchConversations() {
+    var conversations = this.view.children;
+
     var str = this.searchInput.value;
-    var conversations = this.view.childNodes;
     if (!str) {
       // leaving search view
-      for (var i in conversations) {
+      for (var i = 0; i < conversations.length; i++) {
         var conversation = conversations[i];
         if (conversation.dataset.notempty === 'true') {
-          conversations[i].classList.remove('hide');
+          conversation.classList.remove('hide');
         } else {
-          conversations[i].classList.add('hide');
+          conversation.classList.add('hide');
         }
       }
       return;
@@ -219,14 +160,18 @@
 
     var reg = new RegExp(str, 'i');
 
-    for (var i in conversations) {
+    for (var i = 0; i < conversations.length; i++) {
       var conversation = conversations[i];
-      if (!reg.test(conversation.dataset.num) &&
-          !reg.test(conversation.dataset.name)) {
+    try {
+      var dataset = conversation.dataset;
+      if (!reg.test(dataset.num) && !reg.test(dataset.name)) {
         conversation.classList.add('hide');
       } else {
         conversation.classList.remove('hide');
       }
+  } catch(e) {
+      alert(conversation);
+  } 
     }
   },
 
@@ -256,7 +201,6 @@
         document.body.classList.remove('transition-back');
         break;
 
-      case 'keypress':
       case 'keyup':
         this.searchConversations();
         break;
@@ -309,11 +253,11 @@
   },
 
   updateInputHeight: function cv_updateInputHeight() {
-    var input = this.msgInput;
+    var input = this.input;
     var currentHeight = input.style.height;
     input.style.height = null;
     var newHeight = input.scrollHeight + 'px';
-    this.msgInput.style.height = newHeight;
+    this.input.style.height = newHeight;
 
     if (currentHeight === newHeight)
       return;
@@ -502,7 +446,7 @@
     };
 
     setTimeout((function updateMessageField() {
-      this.msgInput.value = '';
+      this.input.value = '';
       this.updateInputHeight();
     }).bind(this), 0);
 
@@ -516,11 +460,13 @@
 };
 
 window.addEventListener('load', function loadMessageApp() {
-  var request = navigator.mozSettings.get('language.current');
-  request.onsuccess = function() {
-    selectedLocale = request.result.value;
-    ConversationView.init();
-    ConversationListView.init();
+  if (navigator.mozSettings) {
+    var request = navigator.mozSettings.get('language.current');
+    request.onsuccess = function() {
+      selectedLocale = request.result.value;
+      ConversationView.init();
+      ConversationListView.init();
+    }
   }
 });
 
