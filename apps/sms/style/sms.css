
@media screen and (min-resolution: 230dpi) {

  html {
    font-size: 14.7px;
  }
}

@media screen and (max-resolution: 220dpi) {

  html {
    font-size: 13.5px;
  }
}

@media screen and (max-resolution: 200dpi) {

  html {
    font-size: 10px;
  }
}

html, body {
  height: 100%;
  width: 100%;
  padding: 0;
  margin: 0;
  overflow-x: hidden !important;
  overflow-y: hidden !important;
  font-family: 'Open Sans', sans-serif;
}

.wrapper {
  width: 200%;
  height: 100%;
  position: relative;
  left: 0;
  top: 0;
  overflow: hidden;
}

.panel {
  position: relative;
  float: left;
  width: 50%;
  height: 100%;
}

#thread-list,#thread-messages {
  z-index: 10;
  background: white;

}

.to-left {
  left: -100%;
}

#icon-contact {
  display: none;
}

/*
  Snapshot for increasing performance in slide transition &
  Smooth lateral slide
*/
<<<<<<< HEAD

=======
>>>>>>> 9e231db9
#snapshot {
  top: -100%;
  width: 200%;
  height: 100%;
  -moz-transition: -moz-transform .4s ease;
  background:-moz-element(#main-wrapper) no-repeat;
}
.snapshot #snapshot {
  display: block;
  z-index: 100;
  -moz-transform: translateX(-50%);
}

.snapshot-back #snapshot {
  display: block;
  left: -100%;
  z-index: 100;
  -moz-transform: translateX(50%);
}

/* Styles for Edit mode */
.edit .options {
  -moz-transform: translateY(-6.5rem);
}

.edit .new-sms-form {
  -moz-transform: translateY(3.6rem);
}

.edit .dark-header{
  -moz-transform: translateY(100%);
  opacity: .9;
}

.edit #thread-list-container .name {
  left: 3rem;
  width: -moz-calc(100% - 10rem);
}

.edit #thread-list-container .time {
  left: 6rem;
}

.edit #thread-list-container .msg {
  left: 13rem;
  width: calc(100% - 20rem);
}

.edit > #thread-list > #thread-list-container a {
  pointer-events: none;
}

.edit #thread-list-container .checkbox-container {
  pointer-events:auto;
  opacity: 1;
}

.edit .undo-candidate {
  display: none;
}

.edit .msg-checkbox {
  display: table-cell;
}

.edit .message-block {
  border-top: .1rem solid #DBDBDB;
  margin-bottom: 0;
}

/*
  Styles for new message
*/

.new h1 {
  display: none;
}

.new .tel {
  display: block;
}

.new .carrier-wrapper {
  display: none;
}

.new #icon-edit {
  display: none;
}

.new #icon-contact {
  display: block;
}


/*
  Thread list styles
*/

#thread-list-container .item {
  text-align: left;
  position: relative;
  overflow: hidden;
  border-bottom: 0.1rem solid #e7e7e7;
}

#thread-list-container .item:last-child {
  margin-bottom: 7rem;
}

#thread-list-container .item > a {
  -moz-box-sizing: border-box;
  display: block;
  text-decoration: none;
  outline: none;
  height: 6rem;
  position: relative;
  padding: 1rem 0rem 1rem 3rem;
  width: 100%;
  overflow: hidden;
  text-overflow: ellipsis;
}

#thread-list-container .item > a:active:after {
  content: '';
  width: 100%;
  height: 100%;
  position: absolute;
  top: 0;
  left: 0;
  background: #b1f1ff;
  opacity: .6;
}

#thread-list-container .item > a.hide {
  display: none;
}

#thread-list-container .item > a > * {
  pointer-events: none;
}

#thread-list-container .item > a .unread-mark {
  display: none;
}

a.unread .unread-mark {
  display: block !important;
  width: 3rem !important;
  left: 0 !important;
  height: 100% !important;
  top: 0 !important;
  background: transparent !important;
  border-style: none !important;
}

a.unread .unread-mark .icon-unread-mark {
  display: block;
  width: .9rem;
  height: .9rem;
  margin: 4.3rem auto;
  background-image: url('images/updates.png');
}

#thread-list-container .item > a > span {
  position: absolute;
  top: -moz-calc(50% - 3.4rem);
  left: 4rem;
  display: block;
  width: 6.4rem;
  height: 6.4rem;
  border: none;
}

#thread-list-container .photo {
  position: absolute;
  top: 0;
  right: 0;
  width: 5.9rem;
  height: 100%;
  overflow: hidden;
}

#thread-list-container .photo img {
  width: 100%;
}

#thread-list-container .checkbox-container {
  position: absolute;
  top: 0;
  left: 0;
  width: 5.5rem;
  height: 100%;
  overflow: hidden;
  background: white;
  pointer-events:none;
  opacity: 0;
}

#thread-list-container .checkbox-container input {
  width: 100%;
  height: 100%;
  position: absolute;
  opacity: 0;
}
#thread-list-container .checkbox-container span {
  left: 1.85rem;
  top: 1.9rem;
  width: 2.2rem;
  height: 2.2rem;
  position: absolute;
  pointer-events: none;
  background-image: url('images/check-delete.png');
}

#thread-list-container .checkbox-container input:checked + span {
  background-position: center bottom;
}

#thread-list-container .name {
  font-family: 'Open Sans';
  font-size: -moz-calc(8 * 0.226rem);
  color: #000000;
  overflow: hidden;
  white-space: nowrap;
  text-overflow: ellipsis;
  width: -moz-calc(100% - 7rem);
  position: relative;
}


#thread-list-container .msg {
  font-family: 'Open Sans';
  font-size: -moz-calc(6 * 0.226rem);
  color: #5B5B5B;
  text-shadow: 0 0.1rem 0 #ddd;
  width: -moz-calc(100% - 17rem);
  overflow: hidden;
  white-space: nowrap;
  text-overflow: '..."';
  position: absolute;
  top: 3rem;
  left: 10rem;
}

#thread-list-container .time {
  font-family: 'Open Sans';
  font-weight: 600;
  font-size: -moz-calc(6 * 0.226rem);
  font-weight: 600;
  color: #5B5B5B;
  position: absolute;
  top: 3rem;
  color: hsla(0,0%,0%,.5);
}

#thread-list-container .unread {
  color: #1D8399;
}

#thread-list-container .unread-tag {
  position: absolute;
  visibility : hidden;
  height: 1rem;
  width: 1rem;
  top: 2rem;
  left: 1rem;
  background: url(../style/images/unread.png);
}

#thread-list-container .item > a.unread .unread-tag {
  visibility : visible;
}

#thread-list-container h2 {
  text-align: left;
  border-bottom: solid 0.1rem #ff4e00;
  padding-left: 3rem;
  padding-top: 1rem;
  font-size: -moz-calc(6 * 0.226rem);
  color: #ff4e00;
  text-transform: uppercase;
  font-family: 'Open Sans';
  z-index: 3;
}


/*
  Messages Style as 'bubbles'
*/

#messages-container h2 {
  text-align: left;
  padding-left: 3rem;
  padding-top: 1rem;
  font-size: -moz-calc(6 * 0.226rem);
  color: #666666;
  text-transform: uppercase;
  font-family: 'Open Sans';
}

#messages-container {
  text-align: left;
  padding-top: 2rem;
  -moz-box-sizing: border-box;
  background: #f4f4f4;
}

.new #messages-container {
  padding-top: 0;
}

#messages-container > div:last-child {
  margin-bottom: 7rem;
}

.message-block {
  display: table;
  table-layout: fixed;
  width: 100%;
  margin-bottom:1rem;
}

.message-block .bubble-container {
  display: table-cell;
  padding: 1rem 0rem;
}

.message-block .bubble-container .bubble{
  max-width: 23rem;
  word-wrap:break-word;
  display: inline-block;
  position: relative;
  padding: 1rem 1.5rem;
  -moz-box-sizing: border-box;
}

.message-option {
  width: 3.5rem;
  vertical-align: middle;
  display: table-cell;
}

.message-option:active {
  background: transparent !important;
}

.message-option .gif{
  width: 2.5rem;
  height: 2.5rem;
  margin: 0 auto;
}

.msg-checkbox {
  display: none;
}

.message-option input {
  width: 100%;
  height: 4rem;
  position: relative;
  opacity: 0;
  margin-top: -2rem;
  pointer-events: none;
}
.message-option span {
  display: block;
  position: relative;
  margin-top: -4rem;
  pointer-events: none;
  width: 2.2rem;
  height: 2.2rem;
  left: .5rem;
  top: .9rem;
  background-image: url('images/check-delete.png');
}
.message-option  input:checked + span {
  background-position: center bottom;
}

.sent {
  text-align: right;
}

.sent .bubble{
  margin-right: 1.4rem;
  background: white;
  border: .2rem solid #969FA0;
  border-radius: .5rem;
  text-align: left;
}

.sent .bubble:after {
  content: '';
  width: .9rem;
  height: 1rem;
  background-image: url('images/outgoing_9x10.png');
  position: absolute;
  right: 0;
  margin-right: -0.9rem;
  top: .9rem;
}

.received .bubble{
  margin-left: 1.4rem;
  background: #FBEAE0;
  border: .2rem solid #FF4E00;
  border-radius: .5rem;
  text-align: left;
}

.received .bubble:after {
  content: '';
  width: .9rem;
  height: 1rem;
  background-image: url('images/incoming_9x10.png');
  position: absolute;
  left: 0;
  margin-left: -0.9rem;
  top: 1rem;
}

.selected .received .bubble {
  border-color: #B90000;
}
.selected .received .bubble:after {
  background-image: url('images/selected-incoming_9x10.png');
}

.selected .sent .bubble {
  border-color: #B90000;
}
.selected .sent .bubble:after {
  background-image: url('images/selected-outgoing_9x10.png');
}

/*
  Edit mode bar
*/

.options {
  height: 6.5rem;
  z-index: 15;
  background: rgba(0,0,0,.85);
  bottom: -6.5rem;
  width: 100%;
  position: absolute;
  -moz-transition: -moz-transform .2s ease-in;
}

.option {
  width: 50%;
  height: 100%;
  float: left;
  padding: 1.5rem .5rem 1.5rem 1.5rem;
  -moz-box-sizing: border-box;

}

.option:last-child {
  padding: 1.5rem 1.5rem 1.5rem .5rem;
}

.edit-button {
  background: -moz-linear-gradient(top, #b50404 0%, #850a0a 100%);
  height: 100%;
  width: 100%;
  -moz-box-sizing: border-box;
  font-family: 'Open Sans';
  font-weight: 600;
  font-size: -moz-calc(7 * 0.226rem);
  color: white;
}

.disabled {
  opacity: 0.3;
  pointer-events: none;
}

/*
  Bottom bar for sending SMS
*/

.new-sms-form {
  height: 3rem;
  bottom: 0rem;
  width: 100%;
  position: absolute;
  -moz-transition: -moz-transform .2s ease-in;
}

.new-sms-form {
  border-top: .1rem solid #C6C6C6;
  background: -moz-linear-gradient(top, #f8f8f8 0%, #dddddd 100%);
  height: 3.5rem;
}

#message-to-send {
  margin-top: .5rem;
  margin-bottom: .5rem;
  margin-left: 1.5rem;
  height: 2.5rem;
  line-height: 2rem;
  max-height: 10rem;
  width: -moz-calc(100% - 9.5rem);
  -moz-box-sizing: border-box;
  border-radius: 0.3rem;
  border: 0.1rem solid rgba(0,0,0,.3);
  box-shadow: 0 0.2rem 0.1rem rgba(0, 0, 0, 0.2) inset;
  font-size: -moz-calc(7 * 0.226rem);
  font-family: 'Open Sans';
}

#send-message-container {
  height: 100%;
  width: 6rem;
  float: right;
}

#send-message {
  position: absolute;
  height: 3rem;
  width: 6rem;
  right:0;
  bottom:0;
  margin-bottom: 0.5rem;
}

/*
  Contact search list
*/

#messages-container .item {
  text-align: left;
  position: relative;
  overflow: hidden;
  height: 6rem;
  padding: 1rem 3rem 0;
}

#messages-container .item:last-child {
  margin-bottom: 7rem;
}

#messages-container .item > a {
  -moz-box-sizing: border-box;
  display: block;
  text-decoration: none;
  outline: none;
  position: relative;
  width: 100%;
  height: 100%;
  -moz-transition: padding 0.3s ease-out;
  border-bottom: 0.1rem solid hsla(207,22%,92%,1);
}

#messages-container .item > a > .name {
  color: black;
  font-size: 2rem;
  line-height: 3rem;
  width: -moz-calc(100% - 6rem);
  overflow: hidden;
  white-space: nowrap;
  text-overflow: ellipsis;
}

#messages-container .item > a > .type {
  color: gray;
  font-size: 1.6rem;
  line-height: 2rem;
  white-space: pre;
}

#messages-container .item > a > .photo {
  position: absolute;
  top: 0;
  right: 0;
  width: 5.9rem;
  height: 100%;
  overflow: hidden;
}

#messages-container .item > a > .photo img {
  width: 100%;
}

#messages-container .item:active {
  background: #b1f1ff;
  opacity: .6;
}

#messages-container .item > a:active > .name {
  opacity: .6;
}

#messages-container .item > a:active > .number {
  opacity: .6;
}

#messages-container .item > a > * {
  pointer-events: none;
}

#messages-container .noResults {
  color: black;
  font-size: 2rem;
  line-height: 3rem;
  width: -moz-calc(100% - 6rem);
  overflow: hidden;
}

/*
  Loading screen while deleting
*/
.show-loading {
  opacity: 1 !important;
}

#loading {
  pointer-events: none;
  z-index: 200;
  background: rgba(0,0,0,.8);
  width: 100%;
  height: 100%;
  position: absolute;
  top: 0;
  left: 0;
  padding: 2rem;
  -moz-box-sizing: border-box;
  opacity: 0;
  -moz-transition: opacity 0.3s ease-out;
}

.loading-container {
  position: relative;
  top: 50%;
  margin-top: -6rem;
}

.loading-header {
  text-align: left;
  padding: 2rem 1rem 4rem 1rem;
  -moz-box-sizing: border-box;
  color: white;
  font-size: -moz-calc(10 * 0.226rem);
  font-weight: 300;
  border-top: .1rem solid white;
  overflow: hidden;
  text-overflow: ellipsis;
}

.loading-icon img{
  width: 2.8rem;
  height: 2.8rem;
  margin: 0 auto;
}

/*
  No result container
*/
#no-result-container {
  background-image: url('images/SMS_200x200_bubble.png');
  background-repeat:no-repeat;
  background-attachment:fixed;
  background-position:center;
  height: 100%;
  width: 100%;
}

#no-result-message {
  text-align: left;
  line-height: 3rem;
  position: relative;
  top: 50%;
  border-top: .1rem solid rgba(96,96,96,.5);
  padding: 2rem 0.5rem;
  width: 27rem;
  margin: -8rem auto;
  color: #606060;
  font-weight: 300;
  font-size: -moz-calc(10 * 0.226rem);
}

/*
  Fixed headers
*/
.fixed-title {
  position: absolute;
  top: 5rem;
  width: 100%;
  padding-top: 1rem;
  padding-left: 3rem;
  border-bottom: solid 0.1rem #ff4e00;
  background-repeat: no-repeat;
  background-color: #FFFFFF;
  transform: translateY(-100%);
  pointer-events: none;
  text-align: left;
  text-transform: uppercase;
  font-size: -moz-calc(6 * 0.226rem);
  font-family: 'Open Sans';
  color: #FF4E00;
  z-index: 4;
}<|MERGE_RESOLUTION|>--- conflicted
+++ resolved
@@ -64,10 +64,7 @@
   Snapshot for increasing performance in slide transition &
   Smooth lateral slide
 */
-<<<<<<< HEAD
-
-=======
->>>>>>> 9e231db9
+
 #snapshot {
   top: -100%;
   width: 200%;
