--- conflicted
+++ resolved
@@ -310,8 +310,7 @@
                   <span role="button" class="icon-add"></span>
                   <b>Add new address</b>
                 </button>
-<<<<<<< HEAD
-
+                
                 <fieldset>
                   <legend>Comments</legend>
                     <div id='contacts-form-notes'>
@@ -324,14 +323,12 @@
                   <b>Add comment</b>
                 </button>
 
-=======
-                
                 <hr/>
                 <button onclick='Contacts.toggleFavorite(); return false;' id='toggle-favorite' class="fillflow-row action action-add">
                   <b>Add as favorite</b>
                 </button>
->>>>>>> a1bb68f8
               </form>
+
               <button id='delete-contact' class="hide fillflow-row action action-delete">
                 <b>Delete contact</b>
               </button>
