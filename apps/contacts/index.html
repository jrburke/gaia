--- conflicted
+++ resolved
@@ -60,12 +60,8 @@
                   <abbr title="Contacts listed #group#">#letter#</abbr>
                 </h2>
                 <ol id="contacts-list-#group#" data-group="#group#">
-<<<<<<< HEAD
                   <li data-template class="block-item" data-uuid="#id#">
-=======
-                  <li data-template class="blck-item" data-uuid="#id#">
                     <span class="checkbox hide"><input type="checkbox"><i></i></span>
->>>>>>> 12a13741
                     <a href="#" class="item">
                       <figure class="item-media pull-right block-media">
                          <img alt="" style="background-image: url(#photo#);">
@@ -101,16 +97,9 @@
           </p>
           <h1 id='contact-name-title'></h1>
         </header>
-<<<<<<< HEAD
         <article class="view-body">
           <div class="view-body-inner">
-            <div class="contact-header">
-              <!-- Default img so far, as UX have to define what to do when no image -->
-=======
-        <article class="vw-body">
-          <div class="vw-bdy-inner">
             <div class="appcnts-profile-head">
->>>>>>> 12a13741
               <figure><img id='cover-img' alt="" style=""></figure>
             </div>
             <section id="contact-detail">
@@ -173,21 +162,15 @@
 
         <!-- PHONE TEMPLATE -->
         <dl id='add-phone' data-template class="setbox">
-<<<<<<< HEAD
-          <dt class="setbox-title"><a href="#">#type# <span role="button" class="icon-arrow icon-arrow-bottom setbox-icon">Expand</span></a></dt>
-          <dd class="setbox-body">
-            <p class="setbox-item">
-=======
-          <dt class="sbox-title">
+          <dt class="setbox-title">
             <a data-update='type_#i#' onclick="contacts.app.ui.goToPhoneType(this)" href="#">
               #type# 
-              <i class="i-arrow i-arw-bottom sbox-icon">Expand</i>
+              <span role="button" class="icon-arrow icon-arrow-bottom setbox-icon">Expand</span>
             </a>
           <input type="hidden" name="tel" value="#type#" id="type_#i#" data-field="type" data-arrayindex="#i#" \>
           </dt>
-          <dd class="sbox-body">
-            <p class="sbox-item">
->>>>>>> 12a13741
+          <dd class="setbox-body">
+            <p class="setbox-item">
               <label class="hide" for="tel_#i#">Phone number:</label>
               <input placeholder="Phone" data-field="number" data-arrayindex="#i#" name="tel" class="textfield" type="number" value="#number#" id="number_#i#">
             </p>
@@ -296,18 +279,19 @@
         </article>
       </div>
     </section>
-<<<<<<< HEAD
-=======
-    
-    <section id="view-select-tag" class="view view-select-tag vw-right">
-      <div class="vw-inner">
-        <header class="vw-header">
-          <p class="vw-back pull-left"><a href="#" title="Back"><i class="i-back">Back</i></a></p>
+    <section id="view-select-tag" class="view view-select-tag view-right">
+      <div class="view-inner">
+        <header class="view-header">
+          <p class="view-back pull-left">
+            <a class='back-button' title="Back" href="#" onclick="contacts.app.ui.goBack();">
+              <span role="button" class="icon-back">Back</span>
+            </a>
+          </p>
           <h1>Label</h1>
         </header>
 
-        <article class="vw-body">
-          <div class="vw-bdy-inner">
+        <article class="view-body">
+          <div class="view-body-inner">
             <ul id="tags-list" class="selection-list">
             </ul>
             <input class="textfield" type="text" placeholder="Custom Tag" value="">
@@ -315,13 +299,5 @@
         </article>
       </div>
     </section>
-  <script type="text/javascript" src="js/utilities/responsive.js"></script>
-  <script type="text/javascript" src="js/utilities/xmlevents.js"></script>
-  <script type="text/javascript" src="js/utilities/templates.js"></script>
-  <script type="text/javascript" src="js/utilities/lazyload.js"></script>
-  <script type="text/javascript" src="js/contactslist.js"></script>
-  <script type="text/javascript" src="js/contacts.js"></script>
-  <script type="text/javascript" src="js/alphascroll.js"></script>
->>>>>>> 12a13741
   </body>
 </html>
