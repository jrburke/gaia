
/* view */
.view {
  position: fixed;
  left: 0;
  top: 0;
  right: 0;
  bottom: 0;
  -moz-transition: all 0.4s ease;
  -moz-transform-style: preserve-3d;
  -moz-backface-visibility: hidden;
}

.view-right {
  -moz-transform: translateX(100%);
}

.view-left {
  -moz-transform: translateX(-100%);
}

.view-top {
  -moz-transform: translateY(-100%);
}

.view-bottom {
  -moz-transform: translateY(100%);
}

.view-inner {
  width: 100%;
  height: 100%;
  display: -moz-box;
  -moz-box-orient: vertical;
  overflow: hidden;
  border-radius: 0.8rem;
}

/* header */
.view-header {
  height: 4.8rem;
  overflow: hidden;
  position: relative;
  color: #fff;
  background-image: -moz-linear-gradient(top, #cc6523, #bb492d);
  background-color: #ff6400;
  box-shadow: inset 0 -1px 0 0 rgba(0, 0, 0, 0.25), 0 2px 4px -4px rgba(0, 0, 0, 0.99);
  z-index: 10;
}

.view-header a {
  display: block; padding: 1rem;
}

.view-header h1 {
  font: 2.1rem/4.8rem System Sans Light, Sans-serif;
  text-align: left;
  text-overflow: ellipsis;
  display: block;
  overflow: hidden;
  margin-left: 3rem;
  height: 100%
}

/* Back button */
.view-back a {
  padding: 1.1rem 0.7rem 1rem 1px;
  background: rgba(0, 0, 0, 0.1);
  border-right: solid 1px rgba(0, 0, 0, 0.2);
  box-shadow: 0 1px 0 1px rgba(255, 255, 255, 0.3);
}

/* Generic actions in header */
.view-actions {
  height: 100%;
  float: right;
  letter-spacing: -0.4rem;
}

.view-actions li {
  height: 50%;
  border-left: solid 1px rgba(255, 255, 255, 0.3);
  border-right: solid 1px rgba(0, 0, 0, 0.2);
  display: inline-block;
  vertical-align: middle;
  letter-spacing: 0;
}

.view-actions li:first-child {
  border-left: none;
}

<<<<<<< HEAD
.view-actions li:last-child {
  border-right: none;
}
=======
/* VIEW */
.view {
	position: fixed;
	left: 0;
	top: 0;
	right: 0;
	bottom: 0;
	-moz-transition: all 0.4s ease;
	-moz-transform-style: preserve-3d;
	-moz-backface-visibility: hidden;
}
	.vw-inner {
		width: 100%;
		height: 100%;
		display: -moz-box;
		-moz-box-orient: vertical;
		overflow: hidden;
		border-radius: 0.8rem;
	}

		/* COMMON SET-UP */
		.vw-header, .vw-nav a { height: 4.8rem; }
		.vw-header, .vw-nav {
			overflow: hidden;
			position: relative;
			color: #fff;
			background-image: -moz-linear-gradient(top, #cc6523, #bb492d);
		}


		/* HEADER */
		.vw-header {
			background-color: #ff6400;
			box-shadow: inset 0 -1px 0 0 rgba(0, 0, 0, 0.25), 0 2px 4px -4px rgba(0, 0, 0, 0.99);
			position: relative;
			z-index: 10;
		}
			.vw-header a { display: block; padding: 1rem;  }
			.vw-header h1 {
				font: 2.1rem/4.8rem System Sans Light, Sans-serif;
				text-align: left;
				text-overflow: ellipsis;
				display: block;
				overflow: hidden;
				margin-left: 3rem;
				height: 100%
			}

			/* Back button */
			.vw-back a {
				padding: 1.1rem 0.7rem 1rem 1px;
				background: rgba(0, 0, 0, 0.1);
				border-right: solid 1px rgba(0, 0, 0, 0.2);
				box-shadow: 0 1px 0 1px rgba(255, 255, 255, 0.3);
			}

			/* Generic actions in header */
			.vw-actions { height: 100%; float: right; letter-spacing: -0.4rem;  }
				.vw-actions li {
					height: 50%;
					border-left: solid 1px rgba(255, 255, 255, 0.3);
					border-right: solid 1px rgba(0, 0, 0, 0.2);
					display: inline-block;
					vertical-align: middle;
					letter-spacing: 0;
				}
				.vw-actions li:first-child { border-left: none; }
				.vw-actions li:last-child { border-right: none; }

					.vw-actions a { margin-top: -25%; }
					.vw-actions:before {
						content: "";
						display: inline-block;
						vertical-align: middle;
						width: 1px;
						height: 100%;
						margin-left: -1px;
					}


		/* BODY */
		.vw-body { position: relative; -moz-box-flex: 1; height: 0; }
			.vw-bdy-inner {
				overflow-x: hidden;
				overflow-y: auto;
				position: absolute;
				left: 0;
				top: 0;
				bottom: 0;
				z-index: 5;
				width: 100%;
				-moz-box-sizing: border-box;
				padding: 1.4rem 2rem;
				background: #f4f4f4;
				color: #333;
				text-align: left;
			}

			/* Removes scroll from the view body inner */
			.vw-noscroll .vw-bdy-inner { width: -moz-calc(100% + 0.8rem); }


		/* NAV */
		.vw-nav { background: #000; }
			.vw-nav li { border-right: solid 1px rgba(255, 255, 255, 0.1); }
			.vw-nav li:last-child { border: none; }
				.vw-nav a { display: block; color: #fff; }
					.vw-nav a:before {
						content: "";
						display: inline-block;
						vertical-align: middle;
						width: 1px;
						height: 100%;
						margin-left: -1px;
					}

				.vw-nav-labeled a { position: relative; }
					.vw-nav-labeled i { margin-top: -2rem; }
					.vw-nav-labeled a:after {
						content: attr(title);
						font: 1.2rem/2rem System Sans Semibold, Sans-serif;
						text-align: center;
						position: absolute;
						bottom: 0;
						left: 0;
						right: 0;
						white-space: nowrap;
					} 


		/* JUMPER: Goes directly to some point in the scroll; */
		.vw-jumper {
			position: absolute;
			right: 0;
			top: 0;
			bottom: 1rem;
			z-index: 10;
		}
			.vw-jumper:active .vw-jmp-inner, .vw-jumper.active .vw-jmp-inner  { background: #999; }
			.vw-jmp-current {
				position: absolute;
				right: 4rem;
				top: 30%;
				width: 10.5rem;
				background: rgba(0, 0, 0, 0.7);
				font: 6rem/10.5rem System Sans Light, Sans-serif;
				color: #fff;
				text-align: center;
				pointer-events: none;
			}
			.vw-jmp-inner {
				display: -moz-box;
				-moz-box-orient: vertical;
				height: 100%;
				padding: 0.3rem 0;
				border-radius: 4rem;
				opacity: 0.6;
			}
				.vw-jumper li {
					font-size: 1.1rem;
					line-height: 1em;
					text-align: center;
					text-transform: uppercase;
					-moz-box-flex: 1;
					width: 2.5rem;
				}
					.vw-jmp-inner a, .vw-jmp-inner abbr { display: block; color: #333; width: 100%; }
						.vw-jmp-inner i { width: 1.2rem; height: 1.2rem; }
>>>>>>> 12a13741

.view-actions a {
  margin-top: -25%;
}

.view-actions:before {
  content: "";
  display: inline-block;
  vertical-align: middle;
  width: 1px;
  height: 100%;
  margin-left: -1px;
}


/* BODY */
.view-body {
  position: relative;
  -moz-box-flex: 1;
  height: 0;
}

.view-body-inner {
  overflow: auto;
  position: absolute;
  left: 0;
  top: 0;
  bottom: 0;
  z-index: 5;
  width: 100%;
  -moz-box-sizing: border-box;
  padding: 1.4rem 2rem;
  background: #f4f4f4;
  color: #333;
  text-align: left;
}

/* Removes scroll from the view body inner */
.view-noscroll .view-body-inner {
  width: -moz-calc(100% + 0.8rem);
}

/* jumper: Goes directly to some point of a scrollable area */
.view-jumper {
  position: absolute;
  right: 0;
  top: 0;
  bottom: 1rem;
  z-index: 10;
}

.view-jumper:active .view-jumper-inner, .view-jumper.active .view-jumper-inner  {
  background: #999;
}

.view-jumper-current {
  position: absolute;
  right: 4rem;
  top: 30%;
  width: 10.5rem;
  background: rgba(0, 0, 0, 0.7);
  font: 6rem/10.5rem System Sans Light, Sans-serif;
  color: #fff;
  text-align: center;
  pointer-events: none;
}

.view-jumper-inner {
  display: -moz-box;
  -moz-box-orient: vertical;
  height: 100%;
  padding: 0.3rem 0;
  border-radius: 4rem;
  opacity: 0.6;
}

.view-jumper li {
  font-size: 1.1rem;
  line-height: 1em;
  text-align: center;
  text-transform: uppercase;
  -moz-box-flex: 1;
  width: 2.5rem;
}

.view-jumper-inner a, .view-jumper-inner abbr {
  display: block;
  color: #333;
  width: 100%;
}
<|MERGE_RESOLUTION|>--- conflicted
+++ resolved
@@ -90,180 +90,9 @@
   border-left: none;
 }
 
-<<<<<<< HEAD
 .view-actions li:last-child {
   border-right: none;
 }
-=======
-/* VIEW */
-.view {
-	position: fixed;
-	left: 0;
-	top: 0;
-	right: 0;
-	bottom: 0;
-	-moz-transition: all 0.4s ease;
-	-moz-transform-style: preserve-3d;
-	-moz-backface-visibility: hidden;
-}
-	.vw-inner {
-		width: 100%;
-		height: 100%;
-		display: -moz-box;
-		-moz-box-orient: vertical;
-		overflow: hidden;
-		border-radius: 0.8rem;
-	}
-
-		/* COMMON SET-UP */
-		.vw-header, .vw-nav a { height: 4.8rem; }
-		.vw-header, .vw-nav {
-			overflow: hidden;
-			position: relative;
-			color: #fff;
-			background-image: -moz-linear-gradient(top, #cc6523, #bb492d);
-		}
-
-
-		/* HEADER */
-		.vw-header {
-			background-color: #ff6400;
-			box-shadow: inset 0 -1px 0 0 rgba(0, 0, 0, 0.25), 0 2px 4px -4px rgba(0, 0, 0, 0.99);
-			position: relative;
-			z-index: 10;
-		}
-			.vw-header a { display: block; padding: 1rem;  }
-			.vw-header h1 {
-				font: 2.1rem/4.8rem System Sans Light, Sans-serif;
-				text-align: left;
-				text-overflow: ellipsis;
-				display: block;
-				overflow: hidden;
-				margin-left: 3rem;
-				height: 100%
-			}
-
-			/* Back button */
-			.vw-back a {
-				padding: 1.1rem 0.7rem 1rem 1px;
-				background: rgba(0, 0, 0, 0.1);
-				border-right: solid 1px rgba(0, 0, 0, 0.2);
-				box-shadow: 0 1px 0 1px rgba(255, 255, 255, 0.3);
-			}
-
-			/* Generic actions in header */
-			.vw-actions { height: 100%; float: right; letter-spacing: -0.4rem;  }
-				.vw-actions li {
-					height: 50%;
-					border-left: solid 1px rgba(255, 255, 255, 0.3);
-					border-right: solid 1px rgba(0, 0, 0, 0.2);
-					display: inline-block;
-					vertical-align: middle;
-					letter-spacing: 0;
-				}
-				.vw-actions li:first-child { border-left: none; }
-				.vw-actions li:last-child { border-right: none; }
-
-					.vw-actions a { margin-top: -25%; }
-					.vw-actions:before {
-						content: "";
-						display: inline-block;
-						vertical-align: middle;
-						width: 1px;
-						height: 100%;
-						margin-left: -1px;
-					}
-
-
-		/* BODY */
-		.vw-body { position: relative; -moz-box-flex: 1; height: 0; }
-			.vw-bdy-inner {
-				overflow-x: hidden;
-				overflow-y: auto;
-				position: absolute;
-				left: 0;
-				top: 0;
-				bottom: 0;
-				z-index: 5;
-				width: 100%;
-				-moz-box-sizing: border-box;
-				padding: 1.4rem 2rem;
-				background: #f4f4f4;
-				color: #333;
-				text-align: left;
-			}
-
-			/* Removes scroll from the view body inner */
-			.vw-noscroll .vw-bdy-inner { width: -moz-calc(100% + 0.8rem); }
-
-
-		/* NAV */
-		.vw-nav { background: #000; }
-			.vw-nav li { border-right: solid 1px rgba(255, 255, 255, 0.1); }
-			.vw-nav li:last-child { border: none; }
-				.vw-nav a { display: block; color: #fff; }
-					.vw-nav a:before {
-						content: "";
-						display: inline-block;
-						vertical-align: middle;
-						width: 1px;
-						height: 100%;
-						margin-left: -1px;
-					}
-
-				.vw-nav-labeled a { position: relative; }
-					.vw-nav-labeled i { margin-top: -2rem; }
-					.vw-nav-labeled a:after {
-						content: attr(title);
-						font: 1.2rem/2rem System Sans Semibold, Sans-serif;
-						text-align: center;
-						position: absolute;
-						bottom: 0;
-						left: 0;
-						right: 0;
-						white-space: nowrap;
-					} 
-
-
-		/* JUMPER: Goes directly to some point in the scroll; */
-		.vw-jumper {
-			position: absolute;
-			right: 0;
-			top: 0;
-			bottom: 1rem;
-			z-index: 10;
-		}
-			.vw-jumper:active .vw-jmp-inner, .vw-jumper.active .vw-jmp-inner  { background: #999; }
-			.vw-jmp-current {
-				position: absolute;
-				right: 4rem;
-				top: 30%;
-				width: 10.5rem;
-				background: rgba(0, 0, 0, 0.7);
-				font: 6rem/10.5rem System Sans Light, Sans-serif;
-				color: #fff;
-				text-align: center;
-				pointer-events: none;
-			}
-			.vw-jmp-inner {
-				display: -moz-box;
-				-moz-box-orient: vertical;
-				height: 100%;
-				padding: 0.3rem 0;
-				border-radius: 4rem;
-				opacity: 0.6;
-			}
-				.vw-jumper li {
-					font-size: 1.1rem;
-					line-height: 1em;
-					text-align: center;
-					text-transform: uppercase;
-					-moz-box-flex: 1;
-					width: 2.5rem;
-				}
-					.vw-jmp-inner a, .vw-jmp-inner abbr { display: block; color: #333; width: 100%; }
-						.vw-jmp-inner i { width: 1.2rem; height: 1.2rem; }
->>>>>>> 12a13741
 
 .view-actions a {
   margin-top: -25%;
@@ -287,7 +116,8 @@
 }
 
 .view-body-inner {
-  overflow: auto;
+  overflow-x: hidden;
+  overflow-y: auto;
   position: absolute;
   left: 0;
   top: 0;
