--- conflicted
+++ resolved
@@ -165,17 +165,14 @@
     formTitle = document.getElementById('contact-form-title');
     phoneTemplate = document.getElementById('add-phone-#i#');
     emailTemplate = document.getElementById('add-email-#i#');
-<<<<<<< HEAD
     addressTemplate = document.getElementById('add-address-#i#');
-=======
->>>>>>> f0e3bba0
     phonesContainer = document.getElementById('contacts-form-phones');
     emailContainer = document.getElementById('contacts-form-email');
     addressContainer = document.getElementById('contacts-form-address');
     contactDetails = document.getElementById('contact-detail');
     saveButton = document.getElementById('save-button');
-<<<<<<< HEAD
     deleteContactButton = document.getElementById('delete-contact');
+    customTag = document.getElementById('custom-tag');
 
     deleteContactButton.onclick = function deleteClicked(event) {
       var msg = 'Are you sure you want to remove this contact?';
@@ -185,9 +182,6 @@
         Permissions.hide();
       });
     };
-=======
-    customTag = document.getElementById('custom-tag');
->>>>>>> f0e3bba0
 
     var list = document.getElementById('groups-list');
     contactsList.init(list);
@@ -329,11 +323,7 @@
       };
 
       var template = utils.templates.render(phoneTemplate, telField);
-<<<<<<< HEAD
       template.appendChild(removeFieldIcon(template.id));
-=======
-      template.appendChild(removeFieldIcon('add-phone-' + tel));
->>>>>>> f0e3bba0
       phonesContainer.appendChild(template);
       numberPhones++;
     }
@@ -346,11 +336,7 @@
       };
 
       var template = utils.templates.render(emailTemplate, emailField);
-<<<<<<< HEAD
       template.appendChild(removeFieldIcon(template.id));
-=======
-      template.appendChild(removeFieldIcon('add-email-' + email));
->>>>>>> f0e3bba0
       emailContainer.appendChild(template);
       numberEmails++;
     }
@@ -509,10 +495,7 @@
     if (myContact.id) { //Editing a contact
       currentContact.tel = [];
       currentContact.email = [];
-<<<<<<< HEAD
       currentContact.adr = [];
-=======
->>>>>>> f0e3bba0
       for (var field in myContact) {
         currentContact[field] = myContact[field];
       }
@@ -582,7 +565,6 @@
       // TODO: Save type
       contact['email'] = contact['email'] || [];
       contact['email'][i] = emailValue;
-<<<<<<< HEAD
     }
   };
 
@@ -611,8 +593,6 @@
         countryName: countryName,
         type: typeField
       };
-=======
->>>>>>> f0e3bba0
     }
   };
 
@@ -642,7 +622,6 @@
     numberEmails++;
   };
 
-<<<<<<< HEAD
   var insertEmptyAddress = function insertEmptyAddress() {
     var addressField = {
       type: TAG_OPTIONS['address-type'][0].value,
@@ -659,8 +638,6 @@
     numberAddresses++;
   };
 
-=======
->>>>>>> f0e3bba0
   var resetForm = function resetForm() {
     saveButton.removeAttribute('disabled');
     currentContactId.value = '';
