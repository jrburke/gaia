--- conflicted
+++ resolved
@@ -263,21 +263,6 @@
   };
 
   var saveContact = function saveContact() {
-<<<<<<< HEAD
-    var form = document.querySelector('#view-contact-form form');
-    var fields = document.querySelectorAll('#view-contact-form form input');
-    var myContact = {};
-
-    myContact['id'] = document.getElementById('contact-form-id').value;
-
-    myContact['givenName'] = [givenName.value] || [''];
-    myContact['familyName'] = [familyName.value] || [''];
-    // To support middle Names
-    myContact['additionalName'] = [''];
-    myContact.name = myContact['givenName'][0];
-    // TODO: Add here the middle name
-    myContact.name += ' ' + myContact['familyName'][0];
-=======
     var name = [givenName.value] || [''];
     var lastName = [familyName.value] || [''];
 
@@ -285,9 +270,9 @@
       id: document.getElementById('contact-form-id').value,
       givenName: name,
       familyName: lastName,
+      additionalName: '',
       name: name[0] + ' ' + lastName[0]
     }
->>>>>>> 3140524e
 
     getPhones(myContact);
     getEmails(myContact);
@@ -423,4 +408,4 @@
     'goBack' : navigation.back,
     'goToSelectTag': goToSelectTag
   };
-})();
+})();