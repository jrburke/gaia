--- conflicted
+++ resolved
@@ -219,40 +219,15 @@
       var selectedAlarmSound = 'style/ringtones/classic.wav';
       ringtonePlayer.src = selectedAlarmSound;
 
-<<<<<<< HEAD
-      var power = navigator.mozPower;
-      navigator.mozApps.getSelf().onsuccess = function(e) {
-        var app = e.target.result;
-        app.launch();
-        if (power) {
-          power.screenEnabled = true;
-          var preferredBrightness = 0.8;
-          power.screenBrightness = preferredBrightness;
-        }
-        if ('vibrate' in navigator) {
-          var vibrateInterval = 0;
-          vibrateInterval = window.setInterval(function vibrate() {
-            navigator.vibrate([200]);
-          }, 600);
-          window.setTimeout(function clearVibration() {
-            window.clearInterval(vibrateInterval);
-          }, 3000);
-        }
-        ringtonePlayer.play();
-        window.setTimeout(function pauseRingtone() {
-          ringtonePlayer.pause();
-        }, 2000);
-      };
-=======
       var protocol = window.location.protocol;
       var host = window.location.host;
       window.open(protocol + '//' + host + '/onring.html',
                   'ring_screen', 'attention');
 
-      if ('mozVibrate' in navigator) {
+      if ('vibrate' in navigator) {
         var vibrateInterval = 0;
         vibrateInterval = window.setInterval(function vibrate() {
-          navigator.mozVibrate([200]);
+          navigator.vibrate([200]);
         }, 600);
         window.setTimeout(function clearVibration() {
           window.clearInterval(vibrateInterval);
@@ -262,7 +237,6 @@
       window.setTimeout(function pauseRingtone() {
         ringtonePlayer.pause();
       }, 2000);
->>>>>>> e6b371d8
     }, remaining);
   },
 
