ok=OK
cancel=Cancel
done=Done

enter-search-or-address.placeholder=Enter Search or Address
history=History
new-tab=New Tab
open-in-new-tab=Open Link in New Tab

# History headings
future=Future
today=Today
yesterday=Yesterday
last-7-days=Last 7 Days
this-month=This month
last-6-months=Last 6 months
older-than-6-months=Older than 6 months

# Months
month-0=January
month-1=February
month-2=March
month-3=April
month-4=May
month-5=June
month-6=July
month-7=August
month-8=September
month-9=October
month-10=November
month-11=December

# Start Page
firefox=Firefox
firefox-start=Firefox Start
top-sites=Top Sites
start-browsing=Enter a search term or web address to start browsing.

# Settings
firefox-settings=Settings
about-firefox=About Firefox
privacy-and-security=Privacy & Security
enable-cookies=Enable Cookies
clear-history=Clear History
confirm-clear-history=Clear browsing history?
clear-private-data=Clear Private Data

# About Page
faq-about=FAQ
support-about=Support
privacy-about=Privacy policy
privacy-about.href=http://mozilla.org/en-US/m/privacy.html
rights-about=Know your rights
release-about=Release notes
credits-about=Credits
credits-about.href=http://mozilla.org/credits/
license-about=Licensing information
trademark-about=Firefox and the Firefox logos are trademarks of the Mozilla Foundation.

# Bookmarks
bookmarks=Bookmarks
bookmark=Bookmark
unbookmark=Unbookmark
edit-bookmark=Edit Bookmark
page-title=Page title
address=Address
add-to-home-screen=Add to Home Screen

# HTTP Authentication dialog
username=Username
password=Password
login=Sign In
login-to-a-website=Sign in to website
http-authentication-message=The website {{host}} requires you to sign in.
the-username-or-password-is-incorrect=The username or password is incorrect.

# Crash screen
close-tab=Close Tab
<<<<<<< HEAD
reload-tab=Reload

# Awesomescreen
search-for=Search for
=======
try-reloading=Reload
>>>>>>> 36ff6a2a
<|MERGE_RESOLUTION|>--- conflicted
+++ resolved
@@ -76,11 +76,7 @@
 
 # Crash screen
 close-tab=Close Tab
-<<<<<<< HEAD
 reload-tab=Reload
 
 # Awesomescreen
-search-for=Search for
-=======
-try-reloading=Reload
->>>>>>> 36ff6a2a
+search-for=Search for