<!DOCTYPE html>
<html>
  <head>
    <meta charset="utf-8">
    <meta http-equiv="pragma" content="no-cache">
    <title>Browser</title>
    <link rel="stylesheet" href="style/browser.css" type="text/css">
    <link rel="stylesheet" href="style/modal_dialog.css" type="text/css">
<<<<<<< HEAD
    <link rel="stylesheet" href="style/action_menu.css" type="text/css">
    <link rel="stylesheet" href="shared/style/headers.css">
=======
    <link rel="stylesheet" href="style/authentication_dialog.css" type="text/css">
>>>>>>> c8b38d81
    <!-- Localization -->
    <link rel="resource" type="application/l10n" href="locales/locales.ini">
    <!-- Shared code -->
    <script type="application/javascript" src="shared/js/l10n.js"></script>
    <script type="application/javascript" defer src="shared/js/gesture_detector.js"></script>
  </head>

  <body class="page-screen" role="application">

    <div id="main-screen">

      <menu type="toolbar" id="toolbar-start">
        <form id="url-bar" novalidate>
          <input type="image" id="ssl-indicator" value="" />
          <input type="url" id="url-input" placeholder="Enter Search or Address"
                 data-l10n-id="enter-search-or-address" />
          <input type="image" id="url-button" value="" />
        </form>
      </menu>

      <div id="frames">
        <div id="awesomescreen">
          <nav data-role="tabs" id="tab-headers">
            <ul role="tablist">
              <li role="tab">
                <a id="top-sites-tab" href="#" class="selected"
                   data-l10n-id="top-sites">Top Sites</a>
              </li>
              <li role="tab">
                <a id="bookmarks-tab" href="#"
                   data-l10n-id="bookmarks">Bookmarks</a>
              </li>
              <li role="tab">
                <a id="history-tab" href="#"
                   data-l10n-id="history">History</a>
              </li>
            </ul>
          </nav>
          <section id="top-sites" role="tabpanel" class="selected">
          </section>
          <section id="bookmarks" role="tabpanel">
          </section>
          <section id="history" role="tabpanel">
          </section>
        </div>

        <div id="crashscreen">
          <span id="sad-face">:(</span><br />
          <button data-l10n-id="close-tab" id="close-tab">Close Tab</button>
          <button data-l10n-id="try-reloading" id="try-reloading">
            Try Reloading
          </button>
        </div>

        <div id="screen">
          <div id="authentication-dialog">
            <div id="authentication-dialog-http-authentication">
              <div class="authentication-dialog-buttons">
                <h3 l10n-id="login-to-site">Log in to site</h3>
                <button id="authentication-dialog-http-authentication-ok" data-l10n-id="ok">OK</button>
                <button id="authentication-dialog-http-authentication-cancel" data-l10n-id="cancel">
                  Cancel
                </button>
              </div>
              <div class="authentication-dialog-message-container">
                <div>
                  <span id="authentication-dialog-http-authentication-message"></span>
                </div>
                <div>
                  <span data-l10n-id="username">Username</span>
                </div>
                <div>
                  <input id="authentication-dialog-username-input" />
                </div>
                <div>
                  <span data-l10n-id="password">Password</span>
                </div>
                <div>
                  <input id="authentication-dialog-password-input" type="password" />
                </div>
              </div>
            </div>
          </div>

          <div id="modal-dialog">
            <div id="modal-dialog-table">
              <div id="modal-dialog-tablecell">
                <div id="modal-dialog-alert">
                  <div class="modal-dialog-message-container">
                    <span id="modal-dialog-alert-message"></span>
                  </div>
                  <button id="modal-dialog-alert-ok" data-l10n-id="ok">OK</button>
                </div>

                <div id="modal-dialog-confirm">
                  <div class="modal-dialog-message-container">
                    <span id="modal-dialog-confirm-message"></span>
                  </div>
                  <button id="modal-dialog-confirm-ok" data-l10n-id="ok">OK</button>
                  <button id="modal-dialog-confirm-cancel" data-l10n-id="cancel">
                    Cancel
                  </button>
                </div>

                <div id="modal-dialog-prompt">
                  <div class="modal-dialog-message-container">
                    <span id="modal-dialog-prompt-message"></span>
                    <input id="modal-dialog-prompt-input" />
                  </div>
                  <button id="modal-dialog-prompt-ok" data-l10n-id="ok">OK</button>
                  <button id="modal-dialog-prompt-cancel" data-l10n-id="cancel">
                    Cancel
                  </button>
                </div>
              </div>
            </div>
          </div>
        </div>
      </div>

      <menu type="toolbar" id="toolbar-end">
        <button type="button" value="" id="back-button" alt="Back"
                title="" disabled="true"></button>
        <button type="button" value="" id="forward-button" alt="Forward"
                title="" disabled="true"></button>
        <button type="button" value="" id="bookmark-button" alt="Bookmark"
                title=""></button>
      </menu>

      <section id="bookmark-menu" role="dialog" class="hidden">
        <menu class="actions">
          <h3 data-l10n-id="bookmarks">Bookmarks</h3>
          <ul>
            <li><button id="bookmark-menu-add" data-l10n-id="bookmark">Bookmark</button></li>
            <li><button id="bookmark-menu-remove" data-l10n-id="unbookmark">Unbookmark</button></li>
            <li><button id="bookmark-menu-edit" data-l10n-id="edit-bookmark">Edit Bookmark</button></li>
            <li><button id="bookmark-menu-add-home" data-l10n-id="add-to-home-screen">Add to Home Screen</button></li>
            <li><button id="bookmark-menu-cancel" data-l10n-id="cancel">Cancel</button></li>
          </ul>
        </menu>
      </section>

    </div>

    <div id="tray">
      <menu type="toolbar" id="tray-toolbar">
        <button type="button" id="settings-button"></button>
      </menu>
      <div id="tabs-list"></div>
    </div>
    <div id="throbber"></div>
    <div id="tabs-badge"></div>

    <section id="bookmark-entry-sheet" role="region" class="hidden skin-dark">
      <header>
        <button id="bookmark-entry-sheet-cancel">
          <span class="icon icon-close" data-l10n-id="cancel">Cancel</span>
        </button>
        <menu type="toolbar">
          <button id="bookmark-entry-sheet-done" data-l10n-id="done">Done</button>
        </menu>
        <h1 data-l10n-id="edit-bookmark">Edit Bookmark</h1>
      </header>
      <label data-l10n-id="page-title">
        Page Title <input type="text" id="bookmark-title"></input>
      </label>
      <label data-l10n-id="address">
        Address <input type="url" id="bookmark-url"></input>
      </label>
      <input type="hidden" id="bookmark-previous-url"></input>
    </section>

    <div id="settings">
      <header id="settings-header">
        <menu type="toolbar">
          <button id="settings-done-button"></button>
        </menu>
        <h1 data-l10n-id="firefox-settings">Firefox Settings</h1>
      </header>
      <ul>
        <li>
          <button id="about-firefox-button"
                  data-l10n-id="about-firefox">About Firefox</button>
        </li>
      </ul>
      <h3 data-l10n-id="privacy-and-security">Privacy & Security</h3>
      <ul>
        <li id="enable-cookies">
          <label>
            <input type="checkbox" name="enable-cookies" disabled="disabled" />
            <span data-l10n-id="enable-cookies" disabled="disabled">Enable Cookies</span>
          </label>
        </li>
        <li>
          <button id="clear-history-button"
                  data-l10n-id="clear-history">Clear History</button>
        </li>
        <li>
          <button id="clear-private-data-button" disabled="disabled"
                  data-l10n-id="clear-private-data">Clear Private Data</button>
        </li>

      </ul>
    </div>

    <script src="js/GestureDetector.js"></script>
    <script src="js/places.js"></script>
    <script src="js/date_helper.js"></script>
    <script src="js/modal_dialog.js"></script>
    <script src="js/authentication_dialog.js"></script>
    <script src="js/browser.js"></script>

  </body>

</html>
<|MERGE_RESOLUTION|>--- conflicted
+++ resolved
@@ -6,12 +6,9 @@
     <title>Browser</title>
     <link rel="stylesheet" href="style/browser.css" type="text/css">
     <link rel="stylesheet" href="style/modal_dialog.css" type="text/css">
-<<<<<<< HEAD
     <link rel="stylesheet" href="style/action_menu.css" type="text/css">
     <link rel="stylesheet" href="shared/style/headers.css">
-=======
     <link rel="stylesheet" href="style/authentication_dialog.css" type="text/css">
->>>>>>> c8b38d81
     <!-- Localization -->
     <link rel="resource" type="application/l10n" href="locales/locales.ini">
     <!-- Shared code -->
