'use strict';

var _ = navigator.mozL10n.get;

var Browser = {

  currentTab: null,
  tabCounter: 0,
  tabs: {},

  styleSheet: document.styleSheets[0],
  cssTranslateId: null,

  GO: 0,
  REFRESH: 1,
  STOP: 2,
  SEARCH: 3,

  PAGE_SCREEN: 'page-screen',
  TABS_SCREEN: 'tabs-screen',
  AWESOME_SCREEN: 'awesome-screen',
  SETTINGS_SCREEN: 'settings-screen',
  previousScreen: null,
  currentScreen: this.PAGE_SCREEN,

  DEFAULT_SEARCH_PROVIDER_URL: 'm.bing.com',
  DEFAULT_SEARCH_PROVIDER_TITLE: 'Bing',
  DEFAULT_SEARCH_PROVIDER_ICON: 'http://bing.com/favicon.ico',
  DEFAULT_FAVICON: 'style/images/favicon.png',
  ABOUT_PAGE_URL: document.location.protocol + '//' + document.location.host +
    '/about.html',
  UPPER_SCROLL_THRESHOLD: 50, // hide address bar
  LOWER_SCROLL_THRESHOLD: 5, // show address bar
  MAX_TOP_SITES: 4, // max number of top sites to display
  FIRST_TAB: 'tab_0',

  urlButtonMode: null,
  inTransition: false,

  waitingActivities: [],
  hasLoaded: false,

  init: function browser_init() {

    this.getAllElements();

    // Add event listeners
    window.addEventListener('keyup', this, true);
    window.addEventListener('resize', this.handleWindowResize.bind(this));

    this.backButton.addEventListener('click', this.goBack.bind(this));
    this.forwardButton.addEventListener('click', this.goForward.bind(this));
    this.bookmarkButton.addEventListener('click',
      this.showBookmarkMenu.bind(this));
    this.urlBar.addEventListener('submit', this.handleUrlFormSubmit.bind(this));
    this.urlInput.addEventListener('focus', this.urlFocus.bind(this));
    this.urlInput.addEventListener('mouseup', this.urlMouseUp.bind(this));
    this.urlInput.addEventListener('keyup', this.handleUrlInputKeypress.bind(this));
    this.topSites.addEventListener('click', this.followLink.bind(this));
    this.bookmarks.addEventListener('click', this.followLink.bind(this));
    this.history.addEventListener('click', this.followLink.bind(this));
    this.urlButton.addEventListener('click',
      this.handleUrlFormSubmit.bind(this));
    this.tabsBadge.addEventListener('click',
      this.handleTabsBadgeClicked.bind(this));
    this.topSitesTab.addEventListener('click',
      this.showTopSitesTab.bind(this));
    this.bookmarksTab.addEventListener('click',
      this.showBookmarksTab.bind(this));
    this.historyTab.addEventListener('click', this.showHistoryTab.bind(this));
    this.settingsButton.addEventListener('click',
      this.showSettingsScreen.bind(this));
    this.newTabButton.addEventListener('click', this.handleNewTab.bind(this));
    this.settingsDoneButton.addEventListener('click',
      this.showPageScreen.bind(this));
    this.aboutFirefoxButton.addEventListener('click',
      this.showAboutPage.bind(this));
    this.clearHistoryButton.addEventListener('click',
      this.handleClearHistory.bind(this));
    this.closeTab.addEventListener('click',
      this.handleCloseTab.bind(this));
    this.tryReloading.addEventListener('click',
      this.handleTryReloading.bind(this));
    this.bookmarkMenuAdd.addEventListener('click',
      this.addBookmark.bind(this));
    this.bookmarkMenuRemove.addEventListener('click',
      this.removeBookmark.bind(this));
    this.bookmarkMenuCancel.addEventListener('click',
      this.hideBookmarkMenu.bind(this));
    this.bookmarkMenuEdit.addEventListener('click',
      this.showBookmarkEntrySheet.bind(this));
    this.bookmarkMenuAddHome.addEventListener('click',
      this.addLinkToHome.bind(this));
    this.bookmarkEntrySheetCancel.addEventListener('click',
      this.hideBookmarkEntrySheet.bind(this));
    this.bookmarkEntrySheetDone.addEventListener('click',
      this.saveBookmark.bind(this));
    this.awesomescreenCancelButton.addEventListener('click',
     this.handleAwesomescreenCancel.bind(this));
<<<<<<< HEAD
    this.topSiteThumbnails.addEventListener('click',
      this.followLink.bind(this));
=======
    this.clearPrivateDataButton.addEventListener('click',
      this.clearPrivateData.bind(this));
>>>>>>> f48f645a

    this.tabsSwipeMngr.browser = this;
    ['mousedown', 'pan', 'tap', 'swipe'].forEach(function(evt) {
      this.tabsList.addEventListener(evt,
        this.tabsSwipeMngr[evt].bind(this.tabsSwipeMngr));
    }, this);

    this.screenSwipeMngr.browser = this;
    this.screenSwipeMngr.screen = this.mainScreen;
    this.screenSwipeMngr.gestureDetector = new GestureDetector(this.mainScreen);

    ['mousedown', 'pan', 'tap', 'swipe'].forEach(function(evt) {
      this.mainScreen.addEventListener(evt,
        this.screenSwipeMngr[evt].bind(this.screenSwipeMngr));
    }, this);

    this.handleWindowResize();

    ModalDialog.init(false);
    AuthenticationDialog.init(false);

    // Load homepage once Places is initialised
    // (currently homepage is blank)
    Places.init((function(firstRun) {
      this.hasLoaded = true;
      if (this.waitingActivities.length) {
        this.waitingActivities.forEach(this.handleActivity, this);
        return;
      }
      this.selectTab(this.createTab());
      this.showPageScreen();
      this.showStartscreen();
      if (firstRun)
        this.populateDefaultData();
    }).bind(this));
  },

  getAllElements: function browser_getAllElements() {
    var toCamelCase = function toCamelCase(str) {
      return str.replace(/\-(.)/g, function replacer(str, p1) {
        return p1.toUpperCase();
      });
    };

    var elementIDs = [
      'toolbar-start', 'url-bar', 'tab-headers', 'url-input', 'url-button',
      'awesomescreen', 'top-sites', 'bookmarks', 'history', 'top-sites-tab',
      'bookmarks-tab', 'history-tab', 'back-button', 'forward-button',
      'bookmark-button', 'ssl-indicator', 'tabs-badge', 'throbber', 'frames',
      'tabs-list', 'main-screen', 'settings-button', 'settings-done-button',
      'about-firefox-button', 'clear-history-button', 'crashscreen',
      'close-tab', 'try-reloading', 'bookmark-menu', 'bookmark-menu-add',
      'bookmark-menu-remove', 'bookmark-menu-cancel', 'bookmark-menu-edit',
      'bookmark-entry-sheet', 'bookmark-entry-sheet-cancel',
      'bookmark-entry-sheet-done', 'bookmark-title', 'bookmark-url',
      'bookmark-previous-url', 'bookmark-menu-add-home', 'new-tab-button',
<<<<<<< HEAD
      'awesomescreen-cancel-button', 'startscreen', 'top-site-thumbnails',
      'no-top-sites'];
=======
      'awesomescreen-cancel-button', 'clear-private-data-button'];
>>>>>>> f48f645a

    // Loop and add element with camel style name to Modal Dialog attribute.
    elementIDs.forEach(function createElementRef(name) {
      this[toCamelCase(name)] = document.getElementById(name);
    }, this);
  },

  populateDefaultData: function browser_populateDefaultData() {
    console.log('Populating default data.');
    // Fetch default data
    var xhr = new XMLHttpRequest();
    xhr.open('GET', '/default_data/init.json', true);
    xhr.addEventListener('load', (function browser_defaultDataListener() {
      if (!(xhr.status === 200 | xhr.status === 0))
        return;
      var data = JSON.parse(xhr.responseText);

      // Save bookmarks
      data.bookmarks.forEach(function browser_addDefaultBookmarks(bookmark) {
        Places.addBookmark(bookmark.uri, bookmark.title);
        if (bookmark.iconUri)
          Places.setAndLoadIconForPage(bookmark.uri, bookmark.iconUri);
      });

    }).bind(this), false);
    xhr.onerror = function getDefaultDataError() {
      console.log('Error getting default data.');
    };
    xhr.send();
  },

  // Clicking the page preview on the left gutter of the tab page opens
  // that page
  handlePageScreenClicked: function browser_handlePageScreenClicked(e) {
    if (this.inTransition) {
      return;
    }
    if (this.currentScreen === this.TABS_SCREEN) {
      this.showPageScreen();
    }
  },

  handleTryReloading: function browser_handleTryReloading() {
    this.navigate(this.currentTab.url);
  },

  handleCloseTab: function browser_handleCloseTab() {
    this.hideCrashScreen();
    if (this.currentTab.id = this.FIRST_TAB)
      this.hideStartScreen();
    this.deleteTab(this.currentTab.id);
    this.setTabVisibility(this.currentTab, true);
    this.updateTabsCount();
  },

  // We want to ensure the current page preview on the tabs screen is in
  // a consistently sized gutter on the left
  handleWindowResize: function browser_handleWindowResize() {
    var leftPos = 'translate(' + -(window.innerWidth - 50) + 'px)';
    if (!this.gutterPosRule) {
      var css = '.tabs-screen #main-screen { transform: ' + leftPos + '; }';
      var insertId = this.styleSheet.cssRules.length - 1;
      this.gutterPosRule = this.styleSheet.insertRule(css, insertId);
    } else {
      var rule = this.styleSheet.cssRules[this.gutterPosRule];
      rule.style.transform = leftPos;
    }
  },

  // Tabs badge is the button at the top right, used to show the number of tabs
  // and to create new ones
  handleTabsBadgeClicked: function browser_handleTabsBadgeClicked(e) {
    if (this.inTransition)
      return;
    this.showTabScreen();
  },

  handleAwesomescreenCancel: function browser_handleAwesomescreenCancel(e) {
    if (this.previousScreen === this.PAGE_SCREEN) {
      this.showPageScreen();
    } else {
      this.deleteTab(this.currentTab.id);
      this.showTabScreen();
    }
  },

  handleNewTab: function browserHandleNewTab(e) {
    this.inTransition = true;
    var tabId = this.createTab();
    this.showNewTabAnimation((function browser_showNewTabAnimation() {
      this.selectTab(tabId);
      this.showAwesomeScreen();
    }).bind(this));
  },

  // Each browser gets their own listener
  handleBrowserEvent: function browser_handleBrowserEvent(tab) {
    return (function(evt) {

      var isCurrentTab = this.currentTab.id === tab.id;
      switch (evt.type) {

      case 'mozbrowserloadstart':
        // iframe will call loadstart on creation, ignore
        if (!tab.url || tab.crashed) {
          return;
        }
        // If address bar is hidden then show it
        this.mainScreen.classList.remove('address-hidden');
        tab.loading = true;
        if (isCurrentTab && this.currentScreen === this.PAGE_SCREEN) {
          this.throbber.classList.add('loading');
          this.setUrlButtonMode(this.STOP);
        }
        tab.title = null;
        tab.iconUrl = null;
        break;

      case 'mozbrowserloadend':
        if (!tab.loading) {
          return;
        }
        tab.loading = false;
        if (isCurrentTab && this.currentScreen === this.PAGE_SCREEN) {
          this.throbber.classList.remove('loading');
          this.setUrlBar(tab.title || tab.url);
          this.setUrlButtonMode(this.REFRESH);
        }

        // We capture screenshots for everything when loading is
        // completed, but set background tabs inactive
        if (tab.dom.getScreenshot) {
          tab.dom.getScreenshot().onsuccess = (function(e) {
            tab.screenshot = e.target.result;
            if (!isCurrentTab) {
              this.setTabVisibility(tab, false);
            }
            if (this.currentScreen === this.TABS_SCREEN) {
              this.showTabScreen();
            }
            Places.updateScreenshot(tab.url, tab.screenshot);
          }).bind(this);
        }

        // If no icon URL found yet, try loading from default location
        if (!tab.iconUrl) {
          var a = document.createElement('a');
          a.href = tab.url;
          var iconUrl = a.protocol + '//' + a.hostname + '/' + 'favicon.ico';
          Places.setAndLoadIconForPage(tab.url, iconUrl);
        }

        break;

      case 'mozbrowserlocationchange':
        if (evt.detail === 'about:blank') {
          return;
        }
        tab.url = evt.detail;
        this.updateHistory(evt.detail);
        if (isCurrentTab) {
          if (this.currentScreen === this.PAGE_SCREEN) {
            this.setUrlBar(tab.url);
          }
        }
        break;

      case 'mozbrowsertitlechange':
        if (evt.detail) {
          tab.title = evt.detail;
          Places.setPageTitle(tab.url, tab.title);
          if (isCurrentTab && !tab.loading &&
              this.currentScreen === this.PAGE_SCREEN) {
            this.setUrlBar(tab.title);
          }
          // Refresh the tab screen if we are currently viewing it, for dynamic
          // or not yet loaded titles
          if (this.currentScreen === this.TABS_SCREEN) {
            this.showTabScreen();
          }
        }
        break;

      case 'mozbrowsericonchange':
        if (evt.detail && evt.detail != tab.iconUrl) {
          tab.iconUrl = evt.detail;
          Places.setAndLoadIconForPage(tab.url, tab.iconUrl);
        }
        break;

      case 'mozbrowsercontextmenu':
        this.showContextMenu(evt);
        break;

      case 'mozbrowsersecuritychange':
        tab.security = evt.detail;
        if (isCurrentTab) {
          this.updateSecurityIcon();
        }
        break;

      case 'mozbrowseropenwindow':
        this.handleWindowOpen(evt);
        break;

      case 'mozbrowserclose':
        this.handleWindowClose(tab.id);
        this.setTabVisibility(this.currentTab, true);
        this.updateTabsCount();
        if (tab.id === ModalDialog.currentOrigin) {
          ModalDialog.hide();
        } else if (tab.id === AuthenticationDialog.currentOrigin) {
          AuthenticationDialog.hide();
        }
        break;

      case 'mozbrowserusernameandpasswordrequired':
        if (!isCurrentTab) {
          this.hideCurrentTab();
          this.selectTab(tab.id);
        }
        if (this.currentScreen !== this.PAGE_SCREEN) {
          this.showPageScreen();
        }
        AuthenticationDialog.handleEvent(evt, tab.id);
        break;

      case 'mozbrowsershowmodalprompt':
        if (!isCurrentTab) {
          this.hideCurrentTab();
          this.selectTab(tab.id);
        }
        if (this.currentScreen !== this.PAGE_SCREEN) {
          this.showPageScreen();
        }
        ModalDialog.handleEvent(evt, tab.id);
        break;

      case 'mozbrowsererror':
        if (evt.detail.type === 'fatal') {
          this.handleCrashedTab(tab);
        }
        break;

      case 'mozbrowserscroll':
        if (evt.detail.top < this.LOWER_SCROLL_THRESHOLD) {
          this.mainScreen.classList.remove('address-hidden');
        } else if (evt.detail.top > this.UPPER_SCROLL_THRESHOLD) {
          this.mainScreen.classList.add('address-hidden');
        }
        break;
      }
    }).bind(this);
  },

  handleUrlInputKeypress: function browser_handleUrlInputKeypress(evt) {
    var input = this.urlInput.value;
    if (this.isSearch(input)) {
      this.setUrlButtonMode(this.SEARCH);
    } else {
      this.setUrlButtonMode(this.GO);
    }
    this.updateAwesomeScreen(input);
  },

  showCrashScreen: function browser_showCrashScreen() {
    if (Object.keys(this.tabs).length > 1) {
      this.closeTab.removeAttribute('disabled');
    } else {
      this.closeTab.setAttribute('disabled', 'disabled');
    }
    this.crashscreen.style.display = 'block';
  },

  hideCrashScreen: function browser_hideCrashScreen() {
    this.crashscreen.style.display = 'none';
  },

  handleCrashedTab: function browser_handleCrashedTab(tab) {
    if (tab.id === this.currentTab.id) {
      this.showCrashScreen();
    }

    tab.loading = false;
    tab.crashed = true;
    this.frames.removeChild(tab.dom);
    delete tab.dom;
    delete tab.screenshot;
    tab.loading = false;

    var newIframe = document.createElement('iframe');
    newIframe.mozbrowser = true;
    // FIXME: content shouldn't control this directly
    newIframe.setAttribute('remote', 'true');

    tab.dom = newIframe;
    this.bindBrowserEvents(tab.dom, tab);
    this.frames.appendChild(tab.dom);
    this.refreshButtons();
  },

  handleWindowOpen: function browser_handleWindowOpen(evt) {
    var url = evt.detail.url;
    var frame = evt.detail.frameElement;
    var tab = this.createTab(url, frame);

    this.hideCurrentTab();
    this.selectTab(tab);
    // The frame will already be loading once we recieve it, which
    // means we need to assume it is loading
    this.currentTab.loading = true;
    this.setTabVisibility(this.currentTab, true);
    this.updateTabsCount();
  },

  handleWindowClose: function browser_handleWindowClose(tabId) {
    if (!tabId)
      return false;

    this.deleteTab(tabId);
    return true;
  },

  updateTabsCount: function browser_updateTabsCount() {
    this.tabsBadge.innerHTML = Object.keys(this.tabs).length +
      '<span id="more-tabs">&#x203A;</span>';
  },

  updateSecurityIcon: function browser_updateSecurityIcon() {
    if (!this.currentTab.security) {
      this.sslIndicator.value = '';
      return;
    }
    this.sslIndicator.value = this.currentTab.security.state;
  },

  navigate: function browser_navigate(url) {
    if (this.currentTab.crashed) {
      this.currentTab.crashed = false;
      this.hideCrashScreen();
    }
    this.hideStartscreen();
    this.showPageScreen();
    this.currentTab.title = null;
    this.currentTab.url = url;
    this.currentTab.dom.setAttribute('src', url);
    this.setUrlBar(url);
  },

  isSearch: function browser_isSearch(url) {
    url = url.trim();
    // If the address entered starts with a quote then search, if it
    // contains a . or : then treat as a url, else search
    return /^"|\'/.test(url) || !(/\.|\:/.test(url));
  },

  getUrlFromInput: function browser_getUrlFromInput(url) {
    url = url.trim();
    var isSearch = this.isSearch(url);
    var protocolRegexp = /^([a-z]+:)(\/\/)?/i;
    var protocol = protocolRegexp.exec(url);

    if (isSearch) {
      return 'http://' + this.DEFAULT_SEARCH_PROVIDER_URL + '/search?q=' + url;
    }
    if (!protocol) {
      return 'http://' + url;
    }
    return url;
  },

  handleUrlFormSubmit: function browser_handleUrlFormSubmit(e) {
    if (e) {
      e.preventDefault();
    }

    if (this.currentTab.crashed && this.urlButtonMode == this.REFRESH) {
      this.setUrlBar(this.currentTab.url);
      this.navigate(this.currentTab.url);
      return;
    }

    if (this.urlButtonMode == this.REFRESH) {
      this.currentTab.dom.reload(true);
      return;
    }

    if (this.urlButtonMode == this.STOP) {
      this.currentTab.dom.stop();
      return;
    }

    var url = this.getUrlFromInput(this.urlInput.value);

    if (url !== this.currentTab.url && !this.currentTab.crashed) {
      this.setUrlBar(url);
      this.currentTab.url = url;
    }
    this.navigate(url);
    this.urlInput.blur();
  },

  goBack: function browser_goBack() {
    this.currentTab.dom.goBack();
  },

  goForward: function browser_goForward() {
    this.currentTab.dom.goForward();
  },

  addBookmark: function browser_addBookmark(e) {
    e.preventDefault();
    if (!this.currentTab.url)
      return;
    Places.addBookmark(this.currentTab.url, this.currentTab.title,
      this.refreshBookmarkButton.bind(this));
    this.hideBookmarkMenu();
  },

  removeBookmark: function browser_removeBookmark(e) {
    e.preventDefault();
    if (!this.currentTab.url)
      return;
    Places.removeBookmark(this.currentTab.url,
      this.refreshBookmarkButton.bind(this));
    this.hideBookmarkMenu();
  },

  showBookmarkMenu: function browser_showBookmarkMenu() {
    if (!this.currentTab.url)
      return;
    this.bookmarkMenu.classList.remove('hidden');
    Places.getBookmark(this.currentTab.url, (function(bookmark) {
      if (bookmark) {
        this.bookmarkMenuAdd.parentNode.classList.add('hidden');
        this.bookmarkMenuRemove.parentNode.classList.remove('hidden');
        this.bookmarkMenuEdit.parentNode.classList.remove('hidden');
      } else {
        this.bookmarkMenuAdd.parentNode.classList.remove('hidden');
        this.bookmarkMenuRemove.parentNode.classList.add('hidden');
        this.bookmarkMenuEdit.parentNode.classList.add('hidden');
      }
    }).bind(this));
  },

  hideBookmarkMenu: function browser_hideBookmarkMenu() {
    this.bookmarkMenu.classList.add('hidden');
  },

  refreshBookmarkButton: function browser_refreshBookmarkButton() {
    if (!this.currentTab.url)
      return;
    Places.getBookmark(this.currentTab.url, (function(bookmark) {
      if (bookmark) {
        this.bookmarkButton.classList.add('bookmarked');
      } else {
        this.bookmarkButton.classList.remove('bookmarked');
      }
    }).bind(this));
  },

  showBookmarkEntrySheet: function browser_showBookmarkEntrySheet() {
    if (!this.currentTab.url)
      return;
    this.hideBookmarkMenu();
    this.bookmarkEntrySheet.classList.remove('hidden');
    Places.getBookmark(this.currentTab.url, (function(bookmark) {
      if (!bookmark) {
        this.hideBookmarkEntrySheet();
        return;
      }
      this.bookmarkTitle.value = bookmark.title;
      this.bookmarkUrl.value = bookmark.uri;
      this.bookmarkPreviousUrl.value = bookmark.uri;
    }).bind(this));
  },

  hideBookmarkEntrySheet: function browser_hideBookmarkEntrySheet() {
    this.bookmarkEntrySheet.classList.add('hidden');
    this.bookmarkTitle.value = '';
    this.bookmarkUrl.value = '';
    this.bookmarkPreviousUrl.value = '';
  },

  saveBookmark: function browser_saveBookmark() {
    var url = this.bookmarkUrl.value;
    var title = this.bookmarkTitle.value;
    var previousUrl = this.bookmarkPreviousUrl.value;
    if (url != previousUrl) {
      Places.removeBookmark(previousUrl, this.refreshBookmarkButton.bind(this));
      Places.updateBookmark(url, title);
    } else {
      Places.updateBookmark(url, title);
    }
    this.hideBookmarkEntrySheet();
  },

  addLinkToHome: function browser_addLinkToHome() {
    if (!this.currentTab.url)
      return;

    Places.getPlace(this.currentTab.url, (function(place) {
      new MozActivity({
        name: 'save-bookmark',
        data: {
          type: 'url',
          url: this.currentTab.url,
          name: this.currentTab.title,
          icon: place.iconUri
        }
      });
    }).bind(this));
    this.hideBookmarkMenu();
  },

  refreshButtons: function browser_refreshButtons() {
    // When handling window.open we may hit this code
    // before canGoBack etc has been applied to the frame
    if (!this.currentTab.dom.getCanGoBack)
      return;

    this.currentTab.dom.getCanGoBack().onsuccess = (function(e) {
      this.backButton.disabled = !e.target.result;
    }).bind(this);
    this.currentTab.dom.getCanGoForward().onsuccess = (function(e) {
      this.forwardButton.disabled = !e.target.result;
    }).bind(this);
    this.refreshBookmarkButton();
  },

  updateHistory: function browser_updateHistory(url) {
    Places.addVisit(url);
    this.refreshButtons();
  },

  shouldFocus: false,

  urlMouseUp: function browser_urlMouseUp(e) {
    if (this.shouldFocus) {
      e.preventDefault();
      this.urlInput.focus();
      this.urlInput.select();
      this.shouldFocus = false;
    }
  },

  urlFocus: function browser_urlFocus(e) {
    if (this.currentScreen === this.PAGE_SCREEN) {
      // Hide modal dialog
      ModalDialog.hide();
      AuthenticationDialog.hide();

      this.urlInput.value = this.currentTab.url;
      this.setUrlBar(this.currentTab.url);
      this.showAwesomeScreen();
      this.shouldFocus = true;
    } else if (this.currentScreen === this.AWESOME_SCREEN) {
      this.shouldFocus = true;
    }
  },

  setUrlBar: function browser_setUrlBar(data) {
    if (this.currentTab.url == this.ABOUT_PAGE_URL) {
      this.urlInput.value = '';
    } else {
      this.urlInput.value = data;
    }
  },

  setUrlButtonMode: function browser_setUrlButtonMode(mode) {
    this.urlButtonMode = mode;
    switch (mode) {
      case this.GO:
        this.urlButton.style.backgroundImage = 'url(style/images/go.png)';
        break;
      case this.REFRESH:
        this.urlButton.style.backgroundImage = 'url(style/images/refresh.png)';
        break;
      case this.STOP:
        this.urlButton.style.backgroundImage = 'url(style/images/stop.png)';
        break;
      case this.SEARCH:
        this.urlButton.style.backgroundImage = 'url(style/images/search.png)';
        break;
    }
  },

  deselectAwesomescreenTabs: function browser_deselectAwesomescreenTabs() {
    this.topSites.classList.remove('selected');
    this.topSitesTab.classList.remove('selected');
    this.bookmarks.classList.remove('selected');
    this.bookmarksTab.classList.remove('selected');
    this.history.classList.remove('selected');
    this.historyTab.classList.remove('selected');
  },

  updateAwesomeScreen: function browser_updateAwesomeScreen(filter) {
    if (!filter) {
      this.tabHeaders.style.display = 'block';
      filter = false;
    } else {
      this.tabHeaders.style.display = 'none';
    }
    Places.getTopSites(20, filter, this.showTopSites.bind(this));
  },

  showTopSitesTab: function browser_showTopSitesTab(filter) {
    this.deselectAwesomescreenTabs();
    this.topSitesTab.classList.add('selected');
    this.topSites.classList.add('selected');
    this.updateAwesomeScreen();
  },

  showTopSites: function browser_showTopSites(topSites, filter) {
    this.topSites.innerHTML = '';
    var list = document.createElement('ul');
    list.setAttribute('role', 'listbox');
    this.topSites.appendChild(list);
    topSites.forEach(function browser_processTopSite(data) {
      this.drawAwesomescreenListItem(list, data, filter);
    }, this);
    if (topSites.length < 2 && filter) {
      var data = {
        title: this.DEFAULT_SEARCH_PROVIDER_TITLE,
        uri: 'http://' + this.DEFAULT_SEARCH_PROVIDER_URL +
          '/search?q=' + filter,
        iconUri: this.DEFAULT_SEARCH_PROVIDER_ICON,
        description: _('search-for') + ' "' + filter + '"'
      };
      this.drawAwesomescreenListItem(list, data);
    }
  },

  showHistoryTab: function browser_showHistoryTab() {
    this.deselectAwesomescreenTabs();
    this.historyTab.classList.add('selected');
    this.history.classList.add('selected');
    Places.getHistory(this.showGlobalHistory.bind(this));
  },

  showGlobalHistory: function browser_showGlobalHistory(visits) {
    this.history.innerHTML = '';
    var thresholds = [
      new Date().valueOf(),              // 0. Now
      DateHelper.todayStarted(),         // 1. Today
      DateHelper.yesterdayStarted(),     // 2. Yesterday
      DateHelper.thisWeekStarted(),      // 3. This week
      DateHelper.thisMonthStarted(),     // 4. This month
      DateHelper.lastSixMonthsStarted(), // 5. Six months
      0                                  // 6. Epoch!
    ];
    var threshold = 0;
    var month = null;
    var year = null;
    var urls = []; // List of URLs under each heading for de-duplication

    visits.forEach(function browser_processVisit(visit) {
      var timestamp = visit.timestamp;
      // Draw new heading if new threshold reached
      if (timestamp > 0 && timestamp < thresholds[threshold]) {
        urls = [];
        threshold = this.incrementHistoryThreshold(timestamp, threshold,
          thresholds);
        // Special case for month headings
        if (threshold != 5)
          this.drawHistoryHeading(threshold);
      }
      if (threshold == 5) {
        var timestampDate = new Date(timestamp);
        if (timestampDate.getMonth() != month ||
          timestampDate.getFullYear() != year) {
          urls = [];
          month = timestampDate.getMonth();
          year = timestampDate.getFullYear();
          this.drawHistoryHeading(threshold, timestamp);
        }
      }
      // If not a duplicate, draw list item & add to list
      if (urls.indexOf(visit.uri) == -1) {
        urls.push(visit.uri);
        this.drawAwesomescreenListItem(this.history.lastChild, visit);
      }
    }, this);
  },

  incrementHistoryThreshold: function browser_incrementHistoryThreshold(
    timestamp, currentThreshold, thresholds) {
    var newThreshold = currentThreshold += 1;
    if (timestamp < thresholds[newThreshold])
      return browser_incrementHistoryThreshold(timestamp, newThreshold,
        thresholds);
    return newThreshold;
  },

  drawAwesomescreenListItem: function browser_drawAwesomescreenListItem(list,
    data, filter) {
    var entry = document.createElement('li');
    var link = document.createElement('a');
    var title = document.createElement('h5');
    var url = document.createElement('small');
    entry.setAttribute('role', 'listitem');
    link.href = data.uri;
    var titleText = data.title ? data.title : data.url;
    title.innerHTML = Utils.createHighlightHTML(titleText, filter);

    if (data.uri == this.ABOUT_PAGE_URL) {
      url.textContent = 'about:';
    } else if (data.description) {
      url.innerHTML = Utils.createHighlightHTML(data.description);
    } else {
      url.innerHTML = Utils.createHighlightHTML(data.uri, filter);
    }
    link.appendChild(title);
    link.appendChild(url);
    entry.appendChild(link);
    list.appendChild(entry);

    if (!data.iconUri) {
      link.style.backgroundImage = 'url(' + this.DEFAULT_FAVICON + ')';
      return;
    }

    Places.db.getIcon(data.iconUri, (function(icon) {
      if (icon && icon.failed != true && icon.data) {
        var imgUrl = window.URL.createObjectURL(icon.data);
        link.style.backgroundImage = 'url(' + imgUrl + ')';
      } else {
        link.style.backgroundImage = 'url(' + this.DEFAULT_FAVICON + ')';
      }
    }).bind(this));
  },

  drawHistoryHeading: function browser_drawHistoryHeading(threshold,
    timestamp) {
    const LABELS = [
      'future',
      'today',
      'yesterday',
      'last-7-days',
      'this-month',
      'last-6-months',
      'older-than-6-months'
    ];

    var text = '';
    var h3 = document.createElement('h3');

    // Special case for month headings
    if (threshold == 5 && timestamp) {
      var date = new Date(timestamp);
      var now = new Date();
      text = _('month-' + date.getMonth());
      if (date.getFullYear() != now.getFullYear())
        text += ' ' + date.getFullYear();
    } else {
      text = _(LABELS[threshold]);
    }

    var textNode = document.createTextNode(text);
    var ul = document.createElement('ul');
    ul.setAttribute('role', 'listbox');
    h3.appendChild(textNode);
    this.history.appendChild(h3);
    this.history.appendChild(ul);
  },

  showBookmarksTab: function browser_showBookmarksTab() {
    this.deselectAwesomescreenTabs();
    this.bookmarksTab.classList.add('selected');
    this.bookmarks.classList.add('selected');
    Places.getBookmarks(this.showBookmarks.bind(this));
  },

  showBookmarks: function browser_showBookmarks(bookmarks) {
    this.bookmarks.innerHTML = '';
    var list = document.createElement('ul');
    list.setAttribute('role', 'listbox');
    this.bookmarks.appendChild(list);
    bookmarks.forEach(function browser_processBookmark(data) {
      this.drawAwesomescreenListItem(list, data);
    }, this);
  },

  openInNewTab: function browser_openInNewTab(url) {
    this.createTab(url);
    this.updateTabsCount();
  },

  showContextMenu: function browser_showContextMenu(evt) {

    var ctxDefaults = {
      'A' : {
        'open_in_tab': {
          src: 'default',
          label: _('open-in-new-tab'),
          selected: this.openInNewTab.bind(this)
        }
      }
    };

    var menuItems = ctxDefaults[evt.detail.nodeName] || {};

    var collectMenuItems = function(menu) {
      for (var i in menu.items) {
        if (menu.items[i].type === 'menuitem') {
          var id = menu.items[i].id;;
          menuItems[id] = menu.items[i];
          menuItems[id].src = 'user';
        } else if (menu.items[i].type === 'menu') {
          collectMenuItems(menu.items[i]);
        }
      }
    }

    var menuData = evt.detail;
    var cover = document.createElement('div');
    var menu = document.createElement('ul');

    if (menuData.menu) {
      collectMenuItems(menuData.menu);
    }

    if (Object.keys(menuItems).length === 0) {
      return;
    }

    for (var i in menuItems) {
      var text = document.createTextNode(menuItems[i].label);
      var li = document.createElement('li');
      li.setAttribute('data-menusource', menuItems[i].src);
      li.setAttribute('data-id', i);

      if (menuItems[i].icon) {
        var img = document.createElement('img');
        img.setAttribute('src', menuItems[i].icon);
        li.appendChild(img);
      }

      li.appendChild(text);
      menu.appendChild(li);
    }

    cover.setAttribute('id', 'cover');
    cover.appendChild(menu);

    menu.addEventListener('click', function(e) {
      if (e.target.nodeName !== 'LI') {
        return;
      }
      e.stopPropagation();
      var id = e.target.getAttribute('data-id');
      var src = e.target.getAttribute('data-menusource');
      if (src === 'user') {
        evt.detail.contextMenuItemSelected(id);
      } else if (src === 'default') {
        menuItems[id].selected(menuData.href);
      }
      document.body.removeChild(cover);
    });

    cover.addEventListener('click', function() {
      document.body.removeChild(cover);
    });

    document.body.appendChild(cover);
  },

  followLink: function browser_followLink(e) {
    e.preventDefault();
    if (e.target.nodeName === 'A') {
      this.navigate(e.target.getAttribute('href'));
      this.hideStartscreen();
    }
  },

  setTabVisibility: function(tab, visible) {
    if (ModalDialog.originHasEvent(tab.id)) {
      if (visible) {
        ModalDialog.show(tab.id);
      } else {
        ModalDialog.hide();
      }
    }

    if (AuthenticationDialog.originHasEvent(tab.id)) {
      if (visible) {
        AuthenticationDialog.show(tab.id);
      } else {
        AuthenticationDialog.hide();
      }
    }
    // We put loading tabs off screen as we want to screenshot
    // them when loaded
    if (tab.loading && !visible) {
      tab.dom.style.top = '-999px';
      return;
    }
    if (tab.dom.setActive) {
      tab.dom.setActive(visible);
    }
    if (tab.crashed) {
      this.showCrashScreen();
    }
    tab.dom.style.display = visible ? 'block' : 'none';
    tab.dom.style.top = '0px';
  },

  bindBrowserEvents: function browser_bindBrowserEvents(iframe, tab) {
    var browserEvents = ['loadstart', 'loadend', 'locationchange',
                         'titlechange', 'iconchange', 'contextmenu',
                         'securitychange', 'openwindow', 'close',
                         'showmodalprompt', 'error', 'scroll',
                         'usernameandpasswordrequired'];
    browserEvents.forEach(function attachBrowserEvent(type) {
      iframe.addEventListener('mozbrowser' + type,
                              this.handleBrowserEvent(tab));
    }, this);
  },

  createTab: function browser_createTab(url, iframe) {
    if (!iframe) {
      iframe = document.createElement('iframe');
      iframe.mozbrowser = true;

      if (url) {
        iframe.setAttribute('src', url);
      }
    }

    iframe.style.top = '-999px';

    // FIXME: content shouldn't control this directly
    iframe.setAttribute('remote', 'true');

    var tab = {
      id: 'tab_' + this.tabCounter++,
      dom: iframe,
      url: url || null,
      title: null,
      loading: false,
      screenshot: null,
      security: null
    };
    this.bindBrowserEvents(iframe, tab);

    this.tabs[tab.id] = tab;
    this.frames.appendChild(iframe);

    return tab.id;
  },

  deleteTab: function browser_deleteTab(id) {
    var tabIds = Object.keys(this.tabs);
    this.tabs[id].dom.parentNode.removeChild(this.tabs[id].dom);
    delete this.tabs[id];
    if (this.currentTab && this.currentTab.id === id) {
      // The tab to be selected when the current one is deleted
      var newTab = tabIds.indexOf(id);
      if (newTab === tabIds.length - 1) {
        newTab -= 1;
      }
      this.selectTab(Object.keys(this.tabs)[newTab]);
    }
  },

  // Show a quick animation while creating a new tab to indicate
  // that a new tab has been created
  showNewTabAnimation: function browser_showNewTab(showTabCompleteFun) {
    var ul = this.tabsList.childNodes[0];
    var li = document.createElement('li');
    li.innerHTML = '<a><img /><span>' + _('new-tab') + '</span></a>';
    li.style.height = '0px';
    li.style.transition = 'height 0.2s ease-in';
    ul.insertBefore(li, ul.childNodes[0]);

    li.addEventListener('transitionend', function() {
      // Pause so the user has time to see the new tab
      setTimeout(showTabCompleteFun, 100);
    });

    // Hack to force transition to apply synchronously
    // http://lists.w3.org/Archives/Public/www-style/2011Mar/0729.html
    li.clientTop;
    li.style.height = '';
  },

  hideCurrentTab: function browser_hideCurrentTab() {
    var tab = this.currentTab;
    this.setTabVisibility(tab, false);
    this.throbber.classList.remove('loading');
  },

  selectTab: function browser_selectTab(id) {
    this.currentTab = this.tabs[id];
    // We may have picked a currently loading background tab
    // that was positioned off screen
    this.setUrlBar(this.currentTab.title);

    this.updateSecurityIcon();
    this.refreshButtons();
    if (id == this.FIRST_TAB && this.currentTab.url == null) {
      this.showStartscreen();
    } else {
      this.hideStartscreen();
    }
  },

  switchScreen: function browser_switchScreen(screen) {
    if (this.currentScreen === this.TABS_SCREEN) {
      this.screenSwipeMngr.gestureDetector.stopDetecting();
    }
    document.body.classList.remove(this.currentScreen);
    this.previousScreen = this.currentScreen;
    this.currentScreen = screen;
    document.body.classList.add(this.currentScreen);
  },

  showStartscreen: function browser_showStartscreen() {
    this.startscreen.classList.remove('hidden');
    Places.getTopSites(this.MAX_TOP_SITES, null,
      this.showTopSiteThumbnails.bind(this));
  },

  hideStartscreen: function browser_hideStartScreen() {
    this.startscreen.classList.add('hidden');
    this.topSiteThumbnails.innerHTML = '';
  },

  showTopSiteThumbnails: function browser_showStartscreenThumbnails(places) {
    this.topSiteThumbnails.innerHTML = '';
    var length = places.length;
    // Display a message if Top Sites empty
    if (length == 0) {
      this.noTopSites.classList.remove('hidden');
      return;
    } else {
      this.noTopSites.classList.add('hidden');
    }
    // If an odd number greater than one, remove one
    if (length % 2 && length > 1)
      places.pop();
    // If only one, pad with another empty one
    if (length == 1)
      places.push({uri: '', title: ''});

    places.forEach(function processPlace(place) {
      var thumbnail = document.createElement('li');
      var link = document.createElement('a');
      var title = document.createElement('span');
      link.href = place.uri;
      title.textContent = place.title ? place.title : place.uri;
      link.style.backgroundImage = 'url(' + place.screenshot + ')';
      thumbnail.appendChild(link);
      thumbnail.appendChild(title);
      this.topSiteThumbnails.appendChild(thumbnail);
    }, this);
  },

  showAwesomeScreen: function browser_showAwesomeScreen() {
    this.tabsBadge.innerHTML = '';
    // Ensure the user cannot interact with the browser until the
    // transition has ended, this will not be triggered unless the
    // use is navigating from the tab screen.
    var pageShown = (function() {
      this.mainScreen.removeEventListener('transitionend', pageShown, true);
      this.inTransition = false;
    }).bind(this);
    this.mainScreen.addEventListener('transitionend', pageShown, true);
    this.switchScreen(this.AWESOME_SCREEN);
    this.setUrlButtonMode(this.GO);
    this.showTopSitesTab();
  },

  showPageScreen: function browser_showPageScreen() {
    if (this.currentScreen === this.TABS_SCREEN) {
      var switchLive = (function browser_switchLive() {
        this.mainScreen.removeEventListener('transitionend', switchLive, true);
        this.setTabVisibility(this.currentTab, true);
      }).bind(this);
      this.mainScreen.addEventListener('transitionend', switchLive, true);
    } else {
      this.setTabVisibility(this.currentTab, true);
    }

    if (this.currentTab.loading) {
      this.setUrlButtonMode(this.STOP);
      this.throbber.classList.add('loading');
    } else {
      var urlButton = this.currentTab.url ? this.REFRESH : this.GO;
      this.setUrlButtonMode(urlButton);
      this.throbber.classList.remove('loading');
    }

    this.switchScreen(this.PAGE_SCREEN);
    this.setUrlBar(this.currentTab.title || this.currentTab.url);
    if (this.currentTab.crashed) {
      this.showCrashScreen();
    } else {
      this.hideCrashScreen();
    }
    this.updateTabsCount();
    this.inTransition = false;
  },

  showTabScreen: function browser_showTabScreen() {

    // TODO: We shouldnt hide the current tab when switching to the tab
    // screen, it should be visible in the gutter, but that currently triggers
    // https://bugzilla.mozilla.org/show_bug.cgi?id=777781
    this.hideCurrentTab();
    this.tabsBadge.innerHTML = '';

    var multipleTabs = Object.keys(this.tabs).length > 1;
    var ul = document.createElement('ul');

    for each(var tab in this.tabs) {
      var li = this.generateTabLi(tab, multipleTabs);
      ul.appendChild(li);
    }

    this.tabsList.innerHTML = '';
    this.tabsList.appendChild(ul);
    this.switchScreen(this.TABS_SCREEN);
    this.screenSwipeMngr.gestureDetector.startDetecting();
    new GestureDetector(ul).startDetecting();
    this.inTransition = false;
  },

  generateTabLi: function browser_generateTabLi(tab, multipleTabs) {
    var title = tab.title || tab.url || _('new-tab');
    var a = document.createElement('a');
    var li = document.createElement('li');
    var span = document.createElement('span');
    var preview = document.createElement('div');
    var text = document.createTextNode(title);

    if (multipleTabs) {
      var close = document.createElement('button');
      close.appendChild(document.createTextNode('✕'));
      close.classList.add('close');
      close.setAttribute('data-id', tab.id);
      a.appendChild(close);
    }

    a.setAttribute('data-id', tab.id);
    preview.classList.add('preview');

    span.appendChild(text);
    a.appendChild(preview);
    a.appendChild(span);
    li.appendChild(a);

    if (tab.screenshot) {
      preview.style.backgroundImage = 'url(' + tab.screenshot + ')';
    }

    if (tab == this.currentTab) {
      li.classList.add('current');
    }

    return li;
  },

  showSettingsScreen: function browser_showSettingsScreen() {
    this.switchScreen(this.SETTINGS_SCREEN);
    this.clearHistoryButton.disabled = false;
    this.clearPrivateDataButton.disabled = false;
  },

  showAboutPage: function browser_showAboutPage() {
    var tab = this.createTab(this.ABOUT_PAGE_URL);
    this.hideCurrentTab();
    this.selectTab(tab);
    this.setTabVisibility(this.currentTab, true);
    this.updateTabsCount();
    this.showPageScreen();
  },

  handleClearHistory: function browser_handleClearHistory() {
    var msg = navigator.mozL10n.get('confirm-clear-history');
    if (confirm(msg)) {
      Places.clearHistory((function() {
        this.clearHistoryButton.setAttribute('disabled', 'disabled');
      }).bind(this));
    }
  },

  clearPrivateData: function browser_clearPrivateData() {
    var msg = navigator.mozL10n.get('confirm-clear-private-data');
    if (confirm(msg)) {
      var request = navigator.mozApps.getSelf();
      request.onsuccess = (function() {
        request.result.clearBrowserData();
        this.clearPrivateDataButton.setAttribute('disabled', 'disabled');
      }).bind(this);
    }
  },

  screenSwipeMngr: {

    TRANSITION_SPEED: 1.8,
    TRANSITION_FRACTION: 0.75,
    DEFAULT_TRANSITION: 'transform 0.2s ease-in-out, height 0.2s ease-in-out',

    gestureDetector: null,
    browser: null,
    screen: null,
    winWidth: null,

    mousedown: function screenSwipe_mousedown(e) {
      // The mousedown event can be fired at any time, the other
      // events are only fired when tabs screen is active
      if (this.browser.currentScreen !== this.browser.TABS_SCREEN) {
        return;
      }
      e.preventDefault();
      this.winWidth = window.innerWidth;
      this.screen.style.MozTransition = 'none';
    },

    pan: function screenSwipe_pan(e) {
      if (e.detail.absolute.dx < 0) {
        return;
      }
      var leftPos = -(this.winWidth - 50) + e.detail.absolute.dx;
      this.screen.style.transform = 'translate(' + leftPos + 'px)';
    },

    tap: function screenSwipe_tap(e) {
      this.screen.style.MozTransition = this.DEFAULT_TRANSITION;
      this.browser.showPageScreen();
    },

    swipe: function screenSwipe_swipe(e) {
      // We only want to deal with left to right swipes
      var fastenough = e.detail.vx > this.TRANSITION_SPEED;
      var distance = e.detail.start.screenX - e.detail.end.screenX;
      var farenough = Math.abs(distance) >
        this.winWidth * this.TRANSITION_FRACTION;
      this.screen.style.MozTransition = this.DEFAULT_TRANSITION;
      this.screen.style.transform = '';
      if (farenough || fastenough) {
        this.browser.showPageScreen();
        return;
      }
    }
  },

  tabsSwipeMngr: {

    TRANSITION_SPEED: 1.8,
    TRANSITION_FRACTION: 0.50,

    browser: null,
    tab: null,
    id: null,
    containerWidth: null,

    mousedown: function tabSwipe_mousedown(e) {
      e.preventDefault();

      this.isCloseButton = e.target.nodeName === 'BUTTON';
      this.tab = this.isCloseButton ? e.target.parentNode : e.target;
      this.id = this.tab.getAttribute('data-id');
      this.containerWidth = this.tab.parentNode.clientWidth;

      if (this.isCloseButton) {
        e.stopPropagation();
        return;
      }

      // We cant delete the last tab
      this.deleteable = Object.keys(this.browser.tabs).length > 1;
      if (!this.deleteable || this.browser.inTransition) {
        return;
      }

      this.tab.classList.add('active');
      this.tab.style.MozTransition = '';
      this.tab.style.position = 'absolute';
      this.tab.style.width = e.target.parentNode.clientWidth + 'px';
    },

    pan: function tabSwipe_pan(e) {
      if (!this.deleteable || this.browser.inTransition) {
        return;
      }
      var movement = Math.min(this.containerWidth,
                              Math.abs(e.detail.absolute.dx));
      if (movement > 0) {
        this.tab.style.opacity = 1 - (movement / this.containerWidth);
      }
      this.tab.style.left = e.detail.absolute.dx + 'px';
    },

    tap: function tabSwipe_tap() {
      if (this.browser.inTransition) {
        return;
      }
      if (this.isCloseButton) {
        this.tab.style.position = 'absolute';
        this.tab.style.left = '0px';
        this.tab.style.width = this.containerWidth + 'px';
        this.deleteTab(100, this.containerWidth);
        return;
      }

      this.browser.selectTab(this.id);
      this.browser.showPageScreen();
    },

    swipe: function tabSwipe_swipe(e) {
      if (!this.deleteable || this.browser.inTransition) {
        return;
      }

      var distance = e.detail.start.screenX - e.detail.end.screenX;
      var fastenough = Math.abs(e.detail.vx) > this.TRANSITION_SPEED;
      var farenough = Math.abs(distance) >
        this.containerWidth * this.TRANSITION_FRACTION;

      if (!(farenough || fastenough)) {
        // Werent far or fast enough to delete, restore
        var time = Math.abs(distance) / this.TRANSITION_SPEED;
        var transition = 'left ' + time + 'ms linear';
        this.tab.style.MozTransition = transition;
        this.tab.style.left = '0px';
        this.tab.style.opacity = 1;
        this.tab.classList.remove('active');
        return;
      }

      var speed = Math.max(Math.abs(e.detail.vx), 1.8);
      var time = (this.containerWidth - Math.abs(distance)) / speed;
      var offset = e.detail.direction === 'right' ?
        this.containerWidth : -this.containerWidth;

      this.deleteTab(time, offset);
    },

    deleteTab: function tabSwipe_deleteTab(time, offset) {
      var browser = this.browser;
      var id = this.id;
      var li = this.tab.parentNode;
      var self = this;

      // First animate the tab offscreen
      this.tab.addEventListener('transitionend', function() {
        // Then animate the space dissapearing
        li.addEventListener('transitionend', function(e) {
          // Then delete everything
          browser.deleteTab(id);
          li.parentNode.removeChild(li);

          if (Object.keys(self.browser.tabs).length === 1) {
            var closeButtons = document.getElementsByClassName('close');
            Array.forEach(closeButtons, function(el) {
              el.parentNode.removeChild(el);
            });
          }

        }, true);
        li.style.MozTransition = 'height ' + 100 + 'ms linear';
        li.style.height = '0px';
      }, true);

      this.tab.style.MozTransition = 'left ' + time + 'ms linear';
      this.tab.clientTop;
      this.tab.style.left = offset + 'px';
    }
  },

  handleActivity: function browser_handleActivity(activity) {
    // Activities can send multiple names, right now we only handle
    // one so we only filter on types
    switch (activity.source.data.type) {
      case 'url':
        var url = this.getUrlFromInput(activity.source.data.url);
        this.selectTab(this.createTab(url));
        if (this.currentScreen !== this.PAGE_SCREEN) {
          this.showPageScreen();
        }
        break;
    }
  }
};

// Taken (and modified) from /apps/sms/js/searchUtils.js
// and /apps/sms/js/utils.js
var Utils = {
  createHighlightHTML: function ut_createHighlightHTML(text, searchRegExp) {
    if (!searchRegExp) {
      return text;
    }
    searchRegExp = new RegExp(searchRegExp, 'gi');
    var sliceStrs = text.split(searchRegExp);
    var patterns = text.match(searchRegExp);
    if (!patterns) {
      return text;
    }
    var str = '';
    for (var i = 0; i < patterns.length; i++) {
      str = str +
        Utils.escapeHTML(sliceStrs[i]) + '<span class="highlight">' +
        Utils.escapeHTML(patterns[i]) + '</span>';
    }
    str += Utils.escapeHTML(sliceStrs.pop());
    return str;
  },

  escapeHTML: function ut_escapeHTML(str, escapeQuotes) {
    var span = document.createElement('span');
    span.textContent = str;

    // Escape space for displaying multiple space in message.
    span.innerHTML = span.innerHTML.replace(/\s/g, '&nbsp;');

    if (escapeQuotes)
      return span.innerHTML.replace(/"/g, '&quot;').replace(/'/g, '&#x27;');
    return span.innerHTML;
  }
};

window.addEventListener('load', function browserOnLoad(evt) {
  window.removeEventListener('load', browserOnLoad);
  Browser.init();
});


function actHandle(activity) {
  if (Browser.hasLoaded) {
    Browser.handleActivity(activity);
  } else {
    Browser.waitingActivities.push(activity);
  }
  activity.postResult({ status: 'accepted' });
}

if (window.navigator.mozSetMessageHandler) {
  window.navigator.mozSetMessageHandler('activity', actHandle);
}<|MERGE_RESOLUTION|>--- conflicted
+++ resolved
@@ -97,13 +97,10 @@
       this.saveBookmark.bind(this));
     this.awesomescreenCancelButton.addEventListener('click',
      this.handleAwesomescreenCancel.bind(this));
-<<<<<<< HEAD
     this.topSiteThumbnails.addEventListener('click',
       this.followLink.bind(this));
-=======
     this.clearPrivateDataButton.addEventListener('click',
       this.clearPrivateData.bind(this));
->>>>>>> f48f645a
 
     this.tabsSwipeMngr.browser = this;
     ['mousedown', 'pan', 'tap', 'swipe'].forEach(function(evt) {
@@ -160,12 +157,8 @@
       'bookmark-entry-sheet', 'bookmark-entry-sheet-cancel',
       'bookmark-entry-sheet-done', 'bookmark-title', 'bookmark-url',
       'bookmark-previous-url', 'bookmark-menu-add-home', 'new-tab-button',
-<<<<<<< HEAD
       'awesomescreen-cancel-button', 'startscreen', 'top-site-thumbnails',
-      'no-top-sites'];
-=======
-      'awesomescreen-cancel-button', 'clear-private-data-button'];
->>>>>>> f48f645a
+      'no-top-sites', 'clear-private-data-button'];
 
     // Loop and add element with camel style name to Modal Dialog attribute.
     elementIDs.forEach(function createElementRef(name) {
