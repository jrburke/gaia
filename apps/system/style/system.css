--- conflicted
+++ resolved
@@ -92,22 +92,6 @@
   opacity: 0;
 }
 
-<<<<<<< HEAD
-#screen.fullscreen iframe.appWindow.active {
-/*
- * Do not specify height/width here! They should go to
- * Window.prototype.resize() in window_manager.js
- *
- */
-  top: 0;
-  z-index: 9998;
-=======
-iframe.appWindow.keyboardOn {
-  border-bottom-left-radius: 0;
-  border-bottom-right-radius: 0;
->>>>>>> fa617b1f
-}
-
 #taskManager {
   opacity: 0;
   position: absolute;
@@ -184,13 +168,12 @@
 	border: 0;
 	z-index: 10002;
 }
-<<<<<<< HEAD
+
 #keyboardFrame.hide {
   bottom: 100%;
-=======
+}
 
-#screen.fullscreen iframe.keyboardFrame {
+#screen.fullscreen #keyboardFrame {
   /* Show it above fullscreen - see https://mxr.mozilla.org/mozilla-central/source/layout/style/ua.css#218 */
   z-index: 2147483647;
->>>>>>> fa617b1f
 }
