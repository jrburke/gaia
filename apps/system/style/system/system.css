--- conflicted
+++ resolved
@@ -170,19 +170,9 @@
   pointer-events: none;
 }
 
-<<<<<<< HEAD
-/* XXX: better fix would be resize the
- * #popup-container and #modal-dialog
- * when keyboard is shown.
- */ 
-#screen.popup #keyboard-frame,
-#screen.modal-dialog #keyboard-frame {
-  z-index: 10001;
-=======
 #keyboard-frame.visible {
   z-index: 9000;
   pointer-events: auto;
->>>>>>> c33ba51d
 }
 
 #keyboard-frame.hide {
