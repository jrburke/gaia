/* -*- Mode: Java; tab-width: 2; indent-tabs-mode: nil; c-basic-offset: 2 -*- /
/* vim: set shiftwidth=2 tabstop=2 autoindent cindent expandtab: */

'use strict';

function startup() {
  PinLock.init();
  SleepMenu.init();
  SourceView.init();
  Shortcuts.init();
  Bluetooth.init();

  // We need to be sure to get the focus in order to wake up the screen
  // if the phone goes to sleep before any user interaction.
  // Apparently it works because no other window has the focus at this point.
  window.focus();

  // This is code copied from
  // http://dl.dropbox.com/u/8727858/physical-events/index.html
  // It appears to workaround the Nexus S bug where we're not
  // getting orientation data.  See:
  // https://bugzilla.mozilla.org/show_bug.cgi?id=753245
  function dumbListener2(event) {}
  window.addEventListener('devicemotion', dumbListener2);

  window.setTimeout(function() {
    window.removeEventListener('devicemotion', dumbListener2);
  }, 2000);
}

// XXX: homescreen should be an app launched and managed by window manager,
// instead of living in it's own frame.
(function homescreenLauncher() {
  if (document.location.protocol === 'file:') {
    var paths = document.location.pathname.split('/');
    paths.pop();
    paths.pop();
    var src = 'file://' + paths.join('/') + '/homescreen/index.html';
  } else {
    var host = document.location.host;
    var domain = host.replace(/(^[\w\d]+\.)?([\w\d]+\.[a-z]+)/, '$2');
<<<<<<< HEAD
    var src = 'app://homescreen.' + domain;
=======
    var src = document.location.protocol + '//homescreen.' + domain;
>>>>>>> 7f108717
  }
  document.getElementById('homescreen').src = src;
}());

/* === Shortcuts === */
/* For hardware key handling that doesn't belong to anywhere */
var Shortcuts = {
  init: function rm_init() {
    window.addEventListener('keyup', this);
  },

  handleEvent: function rm_handleEvent(evt) {
    if (!ScreenManager.screenEnabled || evt.keyCode !== evt.DOM_VK_F6)
      return;

    document.location.reload();
  }
};

/* === focuschange === */
/* XXX: should go to keyboard_manager.js */
try {
  window.navigator.mozKeyboard.onfocuschange = function onfocuschange(evt) {
    switch (evt.detail.type) {
      case 'blur':
        var event = document.createEvent('CustomEvent');
        event.initCustomEvent('hideime', true, true, {});
        window.dispatchEvent(event);
        break;

      default:
        var event = document.createEvent('CustomEvent');
        event.initCustomEvent('showime', true, true, evt.detail);
        window.dispatchEvent(event);
        break;
    }
  };
} catch (e) {}

/* === Localization === */
/* set the 'lang' and 'dir' attributes to <html> when the page is translated */
window.addEventListener('localized', function onlocalized() {
  document.documentElement.lang = navigator.mozL10n.language.code;
  document.documentElement.dir = navigator.mozL10n.language.direction;
});

// Define the default background to use for all homescreens
SettingsListener.observe(
  'homescreen.wallpaper', 'default.png', function setWallpaper(value) {
  var url = 'url(resources/images/backgrounds/' + value + ')';
  document.getElementById('screen').style.backgroundImage = url;
});

window.addEventListener('applicationinstall', function hideForegroundApp(evt) {
  WindowManager.setDisplayedApp(null);
});
<|MERGE_RESOLUTION|>--- conflicted
+++ resolved
@@ -39,11 +39,7 @@
   } else {
     var host = document.location.host;
     var domain = host.replace(/(^[\w\d]+\.)?([\w\d]+\.[a-z]+)/, '$2');
-<<<<<<< HEAD
-    var src = 'app://homescreen.' + domain;
-=======
     var src = document.location.protocol + '//homescreen.' + domain;
->>>>>>> 7f108717
   }
   document.getElementById('homescreen').src = src;
 }());
