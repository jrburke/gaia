/* -*- Mode: Java; tab-width: 2; indent-tabs-mode: nil; c-basic-offset: 2 -*- /
/* vim: set shiftwidth=2 tabstop=2 autoindent cindent expandtab: */

//
// This file calls getElementById without waiting for an onload event, so it
// must have a defer attribute or be included at the end of the <body>.
//
// This module is responsible for launching apps and for allowing
// the user to switch among apps and kill apps.  Specifically, it handles:
//   launching apps,
//   killing apps
//   keeping track of the set of running apps (which we call tasks here)
//   keeping track of which task is displayed (the foreground task)
//   changing the foreground task
//   hiding all apps to display the homescreen
//   displaying the app switcher to allow the user to switch and kill apps
//   performing appropriate transition animations between:
//      the homescreen and an app
//      the homescreen and the switcher
//      an app and the homescreen
//      the switcher and the homescreen
//      the switcher and the current foreground task
//      the switcher and a different task
//   Handling Home key events to switch to the homescreen and the switcher
//
// The public API of the module is small. It defines an WindowManager object
// with these methods:
//
//    launch(origin): start, or switch to the specified app
//    kill(origin): stop specified app
//    getDisplayedApp: return the origin of the currently displayed app
//    getAppFrame(origin): returns the iframe element for the specified origin
//      which is assumed to be running.  This is only currently used
//      for tests and chrome stuff: see the end of the file
//
//
// This module does not (at least not currently) have anything to do
// with the homescreen.  It simply assumes that if it hides all running
// apps the homescreen will show
//
// TODO
// It would be nice eventually to centralize much of the homescreen
// event handling code in a single place. When or if we do that, then
// this module will just expose methods for managing the list of apps
// and app visibility but will leave all the event handling to another module.
//

'use strict';

var WindowManager = (function() {
  // Hold Home key for 1 second to bring up the app switcher.
  // Should this be a setting?
  var kLongPressInterval = 1000;

  // Some document elements we use
  var statusbar = document.getElementById('statusbar');
  var loadingIcon = document.getElementById('statusbar-loading');
  var windows = document.getElementById('windows');

  //
  // The set of running apps.
  // This is a map from app origin to an object like this:
  // {
  //    name: the app's name
  //    manifest: the app's manifest object
  //    frame: the iframe element that the app is displayed in
  //    launchTime: last time when app gets active
  // }
  //
  var runningApps = {};
  var numRunningApps = 0; // start() and kill() maintain this count
  var nextAppId = 0;      // to give each app's iframe a unique id attribute

  // The origin of the currently displayed app, or null if there isn't one
  var displayedApp = null;

  // The localization of the "Loading..." message that appears while
  // an app is loading
  var localizedLoading = 'Loading...';
  window.addEventListener('localized', function() {
    localizedLoading = navigator.mozL10n.get('loading');
  });

  // Public function. Return the origin of the currently displayed app
  // or null if there is none.
  function getDisplayedApp() {
    return displayedApp || null;
  }

  // Start the specified app if it is not already running and make it
  // the displayed app.
  // Public function.  Pass null to make the homescreen visible
  function launch(origin) {
    // If it is already being displayed, do nothing
    if (displayedApp === origin)
      return;

    // If the app is already running (or there is no app), just display it
    // Otherwise, start the app
    if (!origin || isRunning(origin))
      setDisplayedApp(origin);
    else
      start(origin);

    // launch() can be called from outside the card switcher
    // hiding it if needed
    if (CardsView.cardSwitcherIsShown())
      CardsView.cardTaskSwitcher();
  }

  function isRunning(origin) {
    return runningApps.hasOwnProperty(origin);
  }

  function getAppFrame(origin) {
    if (isRunning(origin))
      return runningApps[origin].frame;
    else
      return null;
  }

  // Set the size of the app's iframe to match the size of the screen.
  // We have to call this on resize events (which happen when the
  // phone orientation is changed). And also when an app is launched
  // and each time an app is brought to the front, since the
  // orientation could have changed since it was last displayed
  function setAppSize(origin) {
    var app = runningApps[origin];
    if (!app)
      return;

    var frame = app.frame;
    var manifest = app.manifest;

    frame.style.width = window.innerWidth + 'px';
    frame.style.height = window.innerHeight - statusbar.offsetHeight + 'px';
  }

  var openFrame = null;
  var closeFrame = null;
  var openCallback = null;
  var closeCallback = null;

  // Create a window sprite element to perform windows open/close
  // animations.
  var sprite = document.createElement('div');
  sprite.id = 'windowSprite';
  document.body.appendChild(sprite);

  // This event handler is triggered when the transition ends.
  // We're going to do two transitions, so it gets called twice.
  sprite.addEventListener('transitionend', function spriteTransition(e) {
    var prop = e.propertyName;
    var classes = sprite.classList;

    if (sprite.className === 'open' && prop.indexOf('transform') != -1) {
      openFrame.classList.add('active');
      windows.classList.add('active');

      classes.add('faded');
    } else if (classes.contains('faded') && prop === 'opacity') {
      openFrame.setVisible(true);
      openFrame.focus();

      setTimeout(openCallback);
    } else if (classes.contains('close') && prop === 'color') {
      closeFrame.classList.remove('active');
      windows.classList.remove('active');
    } else if (classes.contains('close') && prop.indexOf('transform') != -1) {
      classes.remove('open');
      classes.remove('close');

      setTimeout(closeCallback);
    }
  });

  // Perform an "open" animation for the app's iframe
  function openWindow(origin, callback) {
    var app = runningApps[origin];
    openFrame = app.frame;
    openCallback = callback || function() {};

<<<<<<< HEAD
      // Only listen for opacity transition
      // Otherwise we may get called multiple times for each transition
      if (e.propertyName !== 'opacity')
        return;

      // If the sprite is not yet faded
      if (!sprite.classList.contains('faded')) {
        // The first transition has just completed.
        // Make the app window visible and then fade the sprite away
        // while hardening agains super fast app launch/close
        if (!currentlyClosing) {
          frame.classList.add('active');
          windows.classList.add('active');
        }

        sprite.classList.add('faded');

        if ('setVisible' in frame) {
          frame.setVisible(true);
        }
      } else {
        sprite.removeEventListener('transitionend', transitionListener);
        // The second transition has just completed
        // give the app focus and discard the sprite.
        frame.focus();
        document.body.removeChild(sprite);

        // Dispatch a 'appopen' event,
        // Modal dialog would use this.
        var evt = document.createEvent('CustomEvent');
        evt.initCustomEvent('appopen', true, false, { origin: origin });
        frame.dispatchEvent(evt);

        // Finally, call the callback if there is one.
        if (callback)
          callback();
      }
    });

=======
    sprite.className = 'open';
>>>>>>> 58033838
  }

  function closeWindow(origin, callback) {
    var app = runningApps[origin];
    closeFrame = app.frame;
    closeCallback = callback || function() {};

    // Send a synthentic 'appwillclose' event.
    // The keyboard uses this and the appclose event to know when to close
    // See https://github.com/andreasgal/gaia/issues/832
    var evt = document.createEvent('CustomEvent');
    evt.initCustomEvent('appwillclose', true, false, {});
<<<<<<< HEAD
    frame.dispatchEvent(evt);

    // Send a synthentic 'appclose' event.
    // The keyboard uses this event to know when to close
    // FIXME: this second event should probably happen
    // below, after the animation. But the event isn't being
    // delivered correctly if I do that.
    // See https://github.com/andreasgal/gaia/issues/832
    var evt = document.createEvent('CustomEvent');
    evt.initCustomEvent('appclose', true, false, { origin: origin });
    frame.dispatchEvent(evt);
=======
    closeFrame.dispatchEvent(evt);
>>>>>>> 58033838

    // Take keyboard focus away from the closing window
    closeFrame.blur();
    closeFrame.setVisible(false);

    // And begin the transition
    sprite.classList.remove('faded');
    sprite.classList.add('close');
  }

  //last time app was launched,
  //needed to display them in proper
  //order on CardsView
  function updateLaunchTime(origin) {
    if (!runningApps[origin])
      return;

    runningApps[origin].launchTime = Date.now();
  }

  // Switch to a different app
  function setDisplayedApp(origin, callback, url) {
    var currentApp = displayedApp, newApp = origin;

    // There are four cases that we handle in different ways:
    // 1) The new app is already displayed: do nothing
    // 2) We're going from the homescreen to an app
    // 3) We're going from an app to the homescreen
    // 4) We're going from one app to another (via card switcher)

    // Case 1
    if (currentApp == newApp) {
      // Just run the callback right away
      if (callback)
        callback();
    }
    // Case 2: homescreen->app
    else if (currentApp == null) {
      setAppSize(newApp);
      updateLaunchTime(newApp);
      openWindow(newApp, callback);
    }
    // Case 3: app->homescreen
    else if (newApp == null) {
      // Animate the window close
      closeWindow(currentApp, callback);
    }
    // Case 4: app-to-app transition
    else {
      // XXX Note: Hack for demo when current app want to set specific hash
      //           url in newApp(e.g. contact trigger SMS message list page).
      var frame = runningApps[newApp].frame;
      if (url && frame.src != url) {
        frame.src = url;
      }
      setAppSize(newApp);
      updateLaunchTime(newApp);
      closeWindow(currentApp, function closeWindow() {
        openWindow(newApp, callback);
      });
    }

    // Lock orientation as needed
    if (newApp == null) {  // going to the homescreen, so force portrait
      screen.mozLockOrientation('portrait-primary');
    } else {
      setOrientationForApp(newApp);
    }

    displayedApp = origin;

    // Update the loading icon since the displayedApp is changed
    updateLoadingIcon();

    // If the app has a attention screen open, displaying it
    AttentionScreen.showForOrigin(origin);
  }

  function setOrientationForApp(origin) {
    if (origin == null) { // homescreen
      screen.mozLockOrientation('portrait-primary');
      return;
    }

    var app = runningApps[origin];
    if (!app)
      return;
    var manifest = app.manifest;
    if (manifest.orientation) {
      var rv = screen.mozLockOrientation(manifest.orientation);
      if (rv === false) {
        console.warn('screen.mozLockOrientation() returned false for',
                     origin, 'orientation', manifest.orientation);
      }
    }
    else {  // If no orientation was requested, then let it rotate
      screen.mozUnlockOrientation();
    }
  }

  function appendFrame(origin, url, name, manifest, manifestURL, background) {
    var frame = document.createElement('iframe');
    frame.id = 'appframe' + nextAppId++;
    frame.className = 'appWindow';
    frame.setAttribute('mozallowfullscreen', 'true');
    frame.dataset.frameType = 'window';
    frame.dataset.frameOrigin = origin;

    if (manifest.hackNetworkBound) {
      var style = 'font-family: OpenSans,sans-serif;' +
                  'text-align: center;' +
                  'color: white;' +
                  'margin-top: 100px;';

      frame.src = 'data:text/html,' +
        '<body style="background-color: black">' +
        '  <h3 style="' + style + '">' + localizedLoading + '</h3>' +
        '</body>';
    }

    // Note that we don't set the frame size here.  That will happen
    // when we display the app in setDisplayedApp()

    // Most apps currently need to be hosted in a special 'mozbrowser' iframe.
    // They also need to be marked as 'mozapp' to be recognized as apps by the
    // platform.
    frame.setAttribute('mozbrowser', 'true');
    frame.setAttribute('mozapp', manifestURL);

    // Run these apps out of process by default (except when OOP is
    // forced off).  This is temporary: all apps will be out of
    // process.
    //
    // When we're down to just esoteric bugs here (like edge cases in
    // telephony API), this needs to become a blacklist.
    var outOfProcessWhitelist = [
      // Crash when placing call
      //   https://bugzilla.mozilla.org/show_bug.cgi?id=761925
      // Cross-process fullscreen
      //   https://bugzilla.mozilla.org/show_bug.cgi?id=684620
      // Cross-process IME
      //   https://bugzilla.mozilla.org/show_bug.cgi?id=761927
      // Cross-process MediaStorage
      //   https://bugzilla.mozilla.org/show_bug.cgi?id=761930
      // Cross-process settings
      //   https://bugzilla.mozilla.org/show_bug.cgi?id=743018
      // Mouse click not delivered
      //   https://bugzilla.mozilla.org/show_bug.cgi?id=761934
      // Nested content processes
      //   https://bugzilla.mozilla.org/show_bug.cgi?id=761935
      // Stop audio when app dies
      //   https://bugzilla.mozilla.org/show_bug.cgi?id=761936
      // WebGL texture sharing:
      //   https://bugzilla.mozilla.org/show_bug.cgi?id=728524

      //'Browser',
      //   Cross-process IME
      //   Nested content processes

      'Calculator'

      //'Camera',
      //   Cross-process camera control
      //   Cross-process preview stream

      //'Clock',
      //   Cross-process IME (to program alarm)

      //'CrystalSkull',
      //   WebGL texture sharing (for full perf)

      //'CubeVid',
      //   Stop audio when app dies
      //   WebGL texture sharing (for full perf)

      //'Cut The Rope',
      //   Mouse click not delivered
      //   Stop audio when app dies

      //'Dialer',
      //   Crash when placing call
      //   ...

      //'Gallery',
      //   Cross-process MediaStorage

      //'Keyboard'
      //   Cross-process IME

      //'Market',
      //   Cross-process IME
      //   Cross-process mozApps

      //'Messages',
      //   Cross-process IME

      //'Music',
      //   Cross-process MediaStorage
      //   Stop audio when app dies

      //'PenguinPop',
      //   Mouse click not delivered
      //   Stop audio when app dies

      //'Settings',
      //   Cross-process IME
      //   Cross-process settings

      //'Tasks',
      //   Cross-process IME

      //'Template',
      //   Run this in or out of process, depending on what you want
      //   to test.

      //'TowerJelly',
      //   Mouse click not delivered

      //'Video',
      //   Cross-process fullscreen
      //   Cross-process MediaStorage
      //   Stop audio when app dies
    ];
    if (outOfProcessWhitelist.indexOf(name) >= 0) {
      // FIXME: content shouldn't control this directly
      frame.setAttribute('remote', 'true');
    }

    // Add the iframe to the document
    // Note that we have not yet set its src property.
    // In order for the open animation to be smooth, we don't
    // actually set src until the open has finished.
    windows.appendChild(frame);

    // And map the app origin to the info we need for the app
    runningApps[origin] = {
      name: name,
      manifest: manifest,
      frame: frame,
      launchTime: Date.now()
    };

    numRunningApps++;

    // Launching this application without bring it to the foreground
    if (background) {
      frame.src = url;
      return;
    }

    // Now animate the window opening and actually set the iframe src
    // when that is done.
    setDisplayedApp(origin, function() {
      frame.src = url;

      if (manifest.fullscreen) {
        frame.mozRequestFullScreen();
      }
    });
  }


  // Start running the specified app.
  // In order to have a nice smooth open animation,
  // we don't actually set the iframe src property until
  // the animation has completed.
  function start(origin) {
    if (isRunning(origin))
      return;

    var app = Applications.getByOrigin(origin);

    // TODO: is the startPoint argument implemented?
    // and is it passed back to us in the webapps-launch method?
    // If so, we could use that to pass a query string or fragmentid
    // to append to the apps' URL.
    app.launch();
  }

  // There are two types of mozChromeEvent we need to handle
  // in order to launch the app for Gecko
  window.addEventListener('mozChromeEvent', function(e) {
    var origin = e.detail.origin;
    var app = Applications.getByOrigin(origin);
    var name = app.manifest.name;

    /*
    * Check if it's a virtual app from a entry point.
    * If so, change the app name and origin to the
    * entry point.
    */
    var entryPoints = app.manifest.entry_points;
    if (entryPoints) {
      for (var ep in entryPoints) {
        //Remove the origin and / to find if if the url is the entry point
        var path = e.detail.url.substr(e.detail.origin.length + 1);
        if (path.indexOf(ep) == 0 && (ep + entryPoints[ep].path) == path) {
          origin = origin + '/' + ep;
          name = entryPoints[ep].name;
        }
      }
    }

    switch (e.detail.type) {
      // mozApps API is asking us to launch the app
      // We will launch it in foreground
      case 'webapps-launch':
        if (isRunning(origin)) {
          setDisplayedApp(origin, null, e.detail.url);
          return;
        }

        appendFrame(origin, e.detail.url,
                    name, app.manifest, app.manifestURL);
        break;

      // System Message Handler API is asking us to open the specific URL
      // that handles the pending system message.
      // We will launch it in background.
      case 'open-app':
        if (isRunning(origin)) {
          var frame = getAppFrame(origin);
          // If the app is opened and it is loaded to the correct page,
          // then there is nothing to do.
          if (frame.src === e.detail.url)
            return;

          // If the app is in foreground, it's too risky to change it's
          // URL. We'll ignore this request.
          if (displayedApp === origin)
            return;

          // Rewrite the URL of the app frame to the requested URL.
          // XXX: We could ended opening URls not for the app frame
          // in the app frame. But we don't care.
          frame.src = e.detail.url;
          return;
        }

        if (!app)
          return;

        // XXX: We could ended opening URls not for the app frame
        // in the app frame. But we don't care.
        appendFrame(origin, e.detail.url,
                    app.manifest.name, app.manifest, app.manifestURL, true);

        break;
    }
  });

  // If the application tried to close themselves by calling window.close()
  // we will handle that here
  window.addEventListener('mozbrowserclose', function(e) {
    if (!'frameType' in e.target.dataset ||
        e.target.dataset.frameType !== 'window')
      return;

    kill(e.target.dataset.frameOrigin);
  });

  // Deal with application uninstall event
  // if the application is being uninstalled, we ensure it stop running here.
  window.addEventListener('applicationuninstall', function(e) {
    kill(e.detail.application.origin);
  });

  // Stop running the app with the specified origin
  function kill(origin) {
    if (!isRunning(origin))
      return;

    // If the app is the currently displayed app, switch to the homescreen
    if (origin === displayedApp)
      setDisplayedApp(null);

    var app = runningApps[origin];
    windows.removeChild(app.frame);
    delete runningApps[origin];
    numRunningApps--;

  }

  // Update the loading icon on the status bar
  function updateLoadingIcon() {
    var origin = displayedApp;
    // If there aren't any origin, that means we are moving to
    // the homescreen. Let's hide the icon.
    if (!origin) {
      loadingIcon.hidden = true;
      return;
    }

    // Actually update the icon.
    // Hide it if the loading property is not true.
    var app = runningApps[origin];
    loadingIcon.hidden = !app.frame.dataset.loading;
  };

  // Listen for mozbrowserloadstart to update the loading status
  // of the frames
  window.addEventListener('mozbrowserloadstart', function(e) {
    var dataset = e.target.dataset;
    // Only update frames open by ourselves
    if (!('frameType' in dataset) || dataset.frameType !== 'window')
      return;

    dataset.loading = true;

    // Update the loading icon only if this is the displayed app
    if (displayedApp == dataset.frameOrigin) {
      updateLoadingIcon();
    }
  });

  // Listen for mozbrowserloadend to update the loading status
  // of the frames
  window.addEventListener('mozbrowserloadend', function(e) {
    var dataset = e.target.dataset;
    // Only update frames open by ourselves
    if (!('frameType' in dataset) || dataset.frameType !== 'window')
      return;

    delete dataset.loading;

    // Update the loading icon only if this is the displayed app
    if (displayedApp == dataset.frameOrigin) {
      updateLoadingIcon();
    }
  });

  // When a resize event occurs, resize the running app, if there is one
  window.addEventListener('resize', function() {
    if (displayedApp)
      setAppSize(displayedApp);
  });

  // Listen for the Back button.  We need both a capturing listener
  // and a regular listener for this.  If the card switcher (or some
  // other overlay) is displayed, the capturing listener can intercept
  // the back key and use it to take down the overlay.  Otherwise, the
  // back button should go to the displayed app first, so it can use
  // it if it has more than one screen.  Finally, if the event bubbles
  // is not cancelled and bubbles back up to the window, we use it to
  // switch from an app back to the homescreen.
  //
  // FIXME: I'm using key up here because the other apps do that.
  // But I think for back we should use keydown.  Keyup is only for
  // the Home key since we want to distinguish long from short on that one.
  //
  // FIXME: some other apps use capturing listeners for Back.
  //   they should be changed to use non-capturing, I think.
  //   See https://github.com/andreasgal/gaia/issues/753
  //
  //   Also, we may not event need a capturing listener here. This might
  //   be a focus management issue instead:
  //   https://github.com/andreasgal/gaia/issues/753#issuecomment-4559674
  //
  // This is the capturing listener for Back.
  // TODO: right now this only knows about the card switcher, but
  // there might be other things that it needs to be able to dismiss
  //
  window.addEventListener('keyup', function(e) {
    if (e.keyCode === e.DOM_VK_ESCAPE && CardsView.cardSwitcherIsShown()) {
      CardsView.hideCardSwitcher();
      e.preventDefault();
      e.stopPropagation();
    }
  }, true);

  // The non capturing Back key handler.
  window.addEventListener('keyup', function(e) {
    // If we see the Back key, and it hasn't been cancelled, and there
    // is an app displayed, then hide the app and go back to the
    // homescreen. Unlike the Home key, apps can intercept this event
    // and use it for their own purposes.
    if (e.keyCode === e.DOM_VK_ESCAPE &&
        !e.defaultPrevented &&
        displayedApp !== null) {

      setDisplayedApp(null); // back to the homescreen
    }
  });

  // Handle the Home key with capturing event listeners so that
  // other homescreen modules never even see the key.
  (function() {
    var timer = null;
    var keydown = false;

    window.addEventListener('keydown', keydownHandler, true);
    window.addEventListener('keyup', keyupHandler, true);

    // The screenshot module also listens for the HOME key.
    // If it is pressed along with SLEEP, then it will call preventDefault()
    // on the keyup event and possibly also on the keydown event.
    // So we try to ignore these already handled events, but have to
    // pay attention if a timer has already been set, we can't just ignore
    // a handled keyup, we've got to clear the timer.

    function keydownHandler(e) {
      if (e.keyCode !== e.DOM_VK_HOME) return;

      if (e.defaultPrevented)
        return;

      // We don't do anything else until the Home key is released...
      // If there is not a timer running, start one so we can
      // measure how long the key is held down for.  If there is
      // already a timer running, then this is a key repeat event
      // during a long Home key press and we ignore it.
      if (!keydown) {
        timer = window.setTimeout(longPressHandler, kLongPressInterval);
        keydown = true;
      }

      // Exit fullscreen mode
      if (document.mozFullScreen) {
        document.mozCancelFullScreen();
      }

      // No one sees the HOME key but us
      e.stopPropagation();
      e.preventDefault();  // Don't generate the keypress event
    }

    function keyupHandler(e) {
      if (e.keyCode !== e.DOM_VK_HOME)
        return;

      if (!keydown) // the keydown event was defaultPrevented, so
        return;     // we can ignore this keyup

      keydown = false;

      // If the key was released before the timer, then this was
      // a short press. Show the homescreen and cancel the timer.
      // Otherwise it was a long press that was handled in the timer
      // function so just ignore it.
      if (timer !== null) {
        clearInterval(timer);
        timer = null;

        // If the screen is locked, ignore the home button.
        // If the event has defualtPrevented (from the screenshot module)
        // the we also itnore it
        // Otherwise, make the homescreen visible.
        // Also, if the card switcher is visible, then hide it.
        if (!LockScreen.locked && !e.defaultPrevented) {
          // The attention screen can 'eat' this event
          if (!e.defaultPrevented)
            setDisplayedApp(null);
          if (CardsView.cardSwitcherIsShown())
            CardsView.hideCardSwitcher();
        }
      }

      // No one ever sees the HOME key but us
      e.stopPropagation();
    }

    function longPressHandler() {
      // If the timer fires, then this was a long press on the home key
      // So bring up the app switcher overlay if we're not locked
      // and if the card switcher is not already shown
      timer = null;

      if (!LockScreen.locked &&
          !CardsView.cardSwitcherIsShown()) {
        CardsView.showCardSwitcher();
      }
    }
  }());

  // Return the object that holds the public API
  return {
    launch: launch,
    kill: kill,
    getDisplayedApp: getDisplayedApp,
    setOrientationForApp: setOrientationForApp,
    setAppSize: setAppSize,
    getAppFrame: getAppFrame,
    getNumberOfRunningApps: function() {
      return numRunningApps;
    },
    getRunningApps: function() {
       return runningApps;
    },
    setDisplayedApp: setDisplayedApp
  };
}());
<|MERGE_RESOLUTION|>--- conflicted
+++ resolved
@@ -180,49 +180,13 @@
     openFrame = app.frame;
     openCallback = callback || function() {};
 
-<<<<<<< HEAD
-      // Only listen for opacity transition
-      // Otherwise we may get called multiple times for each transition
-      if (e.propertyName !== 'opacity')
-        return;
-
-      // If the sprite is not yet faded
-      if (!sprite.classList.contains('faded')) {
-        // The first transition has just completed.
-        // Make the app window visible and then fade the sprite away
-        // while hardening agains super fast app launch/close
-        if (!currentlyClosing) {
-          frame.classList.add('active');
-          windows.classList.add('active');
-        }
-
-        sprite.classList.add('faded');
-
-        if ('setVisible' in frame) {
-          frame.setVisible(true);
-        }
-      } else {
-        sprite.removeEventListener('transitionend', transitionListener);
-        // The second transition has just completed
-        // give the app focus and discard the sprite.
-        frame.focus();
-        document.body.removeChild(sprite);
-
-        // Dispatch a 'appopen' event,
-        // Modal dialog would use this.
-        var evt = document.createEvent('CustomEvent');
-        evt.initCustomEvent('appopen', true, false, { origin: origin });
-        frame.dispatchEvent(evt);
-
-        // Finally, call the callback if there is one.
-        if (callback)
-          callback();
-      }
-    });
-
-=======
     sprite.className = 'open';
->>>>>>> 58033838
+    
+    // Dispatch a 'appopen' event,
+    // Modal dialog would use this.
+    var evt = document.createEvent('CustomEvent');
+    evt.initCustomEvent('appopen', true, false, { origin: origin });
+    frame.dispatchEvent(evt);
   }
 
   function closeWindow(origin, callback) {
@@ -235,21 +199,7 @@
     // See https://github.com/andreasgal/gaia/issues/832
     var evt = document.createEvent('CustomEvent');
     evt.initCustomEvent('appwillclose', true, false, {});
-<<<<<<< HEAD
-    frame.dispatchEvent(evt);
-
-    // Send a synthentic 'appclose' event.
-    // The keyboard uses this event to know when to close
-    // FIXME: this second event should probably happen
-    // below, after the animation. But the event isn't being
-    // delivered correctly if I do that.
-    // See https://github.com/andreasgal/gaia/issues/832
-    var evt = document.createEvent('CustomEvent');
-    evt.initCustomEvent('appclose', true, false, { origin: origin });
-    frame.dispatchEvent(evt);
-=======
     closeFrame.dispatchEvent(evt);
->>>>>>> 58033838
 
     // Take keyboard focus away from the closing window
     closeFrame.blur();
