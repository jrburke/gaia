--- conflicted
+++ resolved
@@ -473,20 +473,16 @@
       // UI Test app - window.close test causes seg fault when running OOP
       //   - bug 776132
 
-<<<<<<< HEAD
       'Video',
-      // - When running OOP, displays black screen when launching (i.e. no video list) (782460)
-=======
-      'Video'
       // - When running OOP, displays black screen when launching
       //   (i.e. no video list) (782460)
->>>>>>> e4d5b421
       // - Stop audio when app dies
 
+      'Share Receiver'
       // This is a helper app for testing the Share activity in Gallery
       // It needs to be blacklisted because when OOP it does not receive
       // the system messages it needs to respond to the activity request.
-      'Share Receiver'
+      // See https://bugzilla.mozilla.org/show_bug.cgi?id=782835
     ];
 
     if (outOfProcessBlackList.indexOf(name) === -1) {
