/* -*- Mode: Java; tab-width: 2; indent-tabs-mode: nil; c-basic-offset: 2 -*- /
/* vim: set shiftwidth=2 tabstop=2 autoindent cindent expandtab: */

//
// This file calls getElementById without waiting for an onload event, so it
// must have a defer attribute or be included at the end of the <body>.
//
// This module is responsible for launching apps and for allowing
// the user to switch among apps and kill apps.  Specifically, it handles:
//   launching apps,
//   killing apps
//   keeping track of the set of running apps (which we call tasks here)
//   keeping track of which task is displayed (the foreground task)
//   changing the foreground task
//   hiding all apps to display the homescreen
//   displaying the app switcher to allow the user to switch and kill apps
//   performing appropriate transition animations between:
//      the homescreen and an app
//      the homescreen and the switcher
//      an app and the homescreen
//      the switcher and the homescreen
//      the switcher and the current foreground task
//      the switcher and a different task
//   Handling Home key events to switch to the homescreen and the switcher
//
// The public API of the module is small. It defines an WindowManager object
// with these methods:
//
//    launch(origin): start, or switch to the specified app
//    kill(origin): stop specified app
//    getDisplayedApp: return the origin of the currently displayed app
//    getAppFrame(origin): returns the iframe element for the specified origin
//      which is assumed to be running.  This is only currently used
//      for tests and chrome stuff: see the end of the file
//
//
// This module does not (at least not currently) have anything to do
// with the homescreen.  It simply assumes that if it hides all running
// apps the homescreen will show
//
// TODO
// It would be nice eventually to centralize much of the homescreen
// event handling code in a single place. When or if we do that, then
// this module will just expose methods for managing the list of apps
// and app visibility but will leave all the event handling to another module.
//

'use strict';

var WindowManager = (function() {
  // Hold Home key for 1 second to bring up the app switcher.
  // Should this be a setting?
  var kLongPressInterval = 1000;

  // Some document elements we use
  var loadingIcon = document.getElementById('statusbar-loading');
  var windows = document.getElementById('windows');
  var dialogOverlay = document.getElementById('dialog-overlay');

  //
  // The set of running apps.
  // This is a map from app origin to an object like this:
  // {
  //    name: the app's name
  //    manifest: the app's manifest object
  //    frame: the iframe element that the app is displayed in
  //    launchTime: last time when app gets active
  // }
  //
  var runningApps = {};
  var numRunningApps = 0; // start() and kill() maintain this count
  var nextAppId = 0;      // to give each app's iframe a unique id attribute

  // The origin of the currently displayed app, or null if there isn't one
  var displayedApp = null;

  // The localization of the "Loading..." message that appears while
  // an app is loading
  var localizedLoading = 'Loading...';
  window.addEventListener('localized', function() {
    localizedLoading = navigator.mozL10n.get('loading');
  });

  // Public function. Return the origin of the currently displayed app
  // or null if there is none.
  function getDisplayedApp() {
    return displayedApp || null;
  }

  // Start the specified app if it is not already running and make it
  // the displayed app.
  // Public function.  Pass null to make the homescreen visible
  function launch(origin) {
    // If it is already being displayed, do nothing
    if (displayedApp === origin)
      return;

    // If the app is already running (or there is no app), just display it
    // Otherwise, start the app
    if (!origin || isRunning(origin))
      setDisplayedApp(origin);
    else
      start(origin);

    // launch() can be called from outside the card switcher
    // hiding it if needed
    if (CardsView.cardSwitcherIsShown())
      CardsView.cardTaskSwitcher();
  }

  function isRunning(origin) {
    return runningApps.hasOwnProperty(origin);
  }

  function getAppFrame(origin) {
    if (isRunning(origin))
      return runningApps[origin].frame;
    else
      return null;
  }

  // Set the size of the app's iframe to match the size of the screen.
  // We have to call this on resize events (which happen when the
  // phone orientation is changed). And also when an app is launched
  // and each time an app is brought to the front, since the
  // orientation could have changed since it was last displayed
  function setAppSize(origin) {
    var app = runningApps[origin];
    if (!app)
      return;

    var frame = app.frame;
    var manifest = app.manifest;

    frame.style.width = window.innerWidth + 'px';
    frame.style.height = window.innerHeight - StatusBar.height + 'px';

    dialogOverlay.style.width = window.innerWidth + 'px';
    dialogOverlay.style.height = window.innerHeight - StatusBar.height + 'px';
  }

  var openFrame = null;
  var closeFrame = null;
  var openCallback = null;
  var closeCallback = null;

  // Create a window sprite element to perform windows open/close
  // animations.
  var sprite = document.createElement('div');
  sprite.id = 'windowSprite';
  sprite.dataset.zIndexLevel = 'window-sprite';
  document.body.appendChild(sprite);

  // This event handler is triggered when the transition ends.
  // We're going to do two transitions, so it gets called twice.
  sprite.addEventListener('transitionend', function spriteTransition(e) {
    var prop = e.propertyName;
    var classes = sprite.classList;

    if (sprite.className === 'open' && prop.indexOf('transform') != -1) {
      openFrame.classList.add('active');
      windows.classList.add('active');

      classes.add('faded');
      setTimeout(openCallback);
    } else if (classes.contains('faded') && prop === 'opacity') {

      openFrame.setVisible(true);
      openFrame.focus();

      // Dispatch a 'appopen' event,
      // Modal dialog would use this.
      var evt = document.createEvent('CustomEvent');
      evt.initCustomEvent('appopen', true, false, { origin: displayedApp });
      openFrame.dispatchEvent(evt);

    } else if (classes.contains('close') && prop === 'color') {
      closeFrame.classList.remove('active');
      windows.classList.remove('active');
    } else if (classes.contains('close') && prop.indexOf('transform') != -1) {
      classes.remove('open');
      classes.remove('close');

      setTimeout(closeCallback);
    }
  });

  // Perform an "open" animation for the app's iframe
  function openWindow(origin, callback) {
    var app = runningApps[origin];
    openFrame = app.frame;
    openCallback = function() {
      if (app.manifest.fullscreen)
        openFrame.mozRequestFullScreen();

      if (callback)
        callback();
    };

    sprite.className = 'open';
  }

  function closeWindow(origin, callback) {
    var app = runningApps[origin];
    closeFrame = app.frame;
    closeCallback = callback || function() {};

    // Send a synthentic 'appwillclose' event.
    // The keyboard uses this and the appclose event to know when to close
    // See https://github.com/andreasgal/gaia/issues/832
    var evt = document.createEvent('CustomEvent');
    evt.initCustomEvent('appwillclose', true, false, { origin: origin });
    closeFrame.dispatchEvent(evt);

    // Take keyboard focus away from the closing window
    closeFrame.blur();
    closeFrame.setVisible(false);

    // And begin the transition
    // Wait for we leave full screen before starting the transition
    // https://bugzilla.mozilla.org/show_bug.cgi?id=781014
    if (document.mozFullScreen) {
      document.addEventListener('mozfullscreenchange',
        function fullscreenListener(event) {
          document.removeEventListener('mozfullscreenchange',
                                       fullscreenListener, false);
          setTimeout(function() {
            sprite.classList.remove('faded');
            sprite.classList.add('close');
          }, 20);
        }, false);

      document.mozCancelFullScreen();
    } else {
      sprite.classList.remove('faded');
      sprite.classList.add('close');
    }
  }

  //last time app was launched,
  //needed to display them in proper
  //order on CardsView
  function updateLaunchTime(origin) {
    if (!runningApps[origin])
      return;

    runningApps[origin].launchTime = Date.now();
  }

  // Switch to a different app
  function setDisplayedApp(origin, callback, url) {
    var currentApp = displayedApp, newApp = origin;

    // Case 1: the app is already displayed
    if (currentApp && currentApp == newApp) {
      // Just run the callback right away
      if (callback)
        callback();
    }
    // Case 2: homescreen->app
    else if (currentApp == null && newApp) {
      setAppSize(newApp);
      updateLaunchTime(newApp);
      openWindow(newApp, callback);
    }
    // Case 3: app->homescreen
    else if (currentApp && newApp == null) {
      // Animate the window close
      closeWindow(currentApp, callback);
    }
    // Case 4: homescreen-to-homescreen transition
    else if (currentApp == null && newApp == null) {
      // XXX Until the HOME button works as an activity, just
      // send a message to the homescreen so he nows about the
      // home key.
      var home = document.getElementById('homescreen');
      home.contentWindow.postMessage('home', home.src);
    }
    // Case 5: app-to-app transition
    else {
      // XXX Note: Hack for demo when current app want to set specific hash
      //           url in newApp(e.g. contact trigger SMS message list page).
      var frame = runningApps[newApp].frame;
      if (url && frame.src != url) {
        frame.src = url;
      }
      setAppSize(newApp);
      updateLaunchTime(newApp);
      closeWindow(currentApp, function closeWindow() {
        openWindow(newApp, callback);
      });
    }

    // Lock orientation as needed
    if (newApp == null) {  // going to the homescreen, so force portrait
      screen.mozLockOrientation('portrait-primary');
    } else {
      setOrientationForApp(newApp);
    }

    // Set displayedApp to the new value
    displayedApp = origin;

    // Update the loading icon since the displayedApp is changed
    updateLoadingIcon();

    // If the app has a attention screen open, displaying it
    AttentionScreen.showForOrigin(origin);
  }

  function setOrientationForApp(origin) {
    if (origin == null) { // homescreen
      screen.mozLockOrientation('portrait-primary');
      return;
    }

    var app = runningApps[origin];
    if (!app)
      return;
    var manifest = app.manifest;
    if (manifest.orientation) {
      var rv = screen.mozLockOrientation(manifest.orientation);
      if (rv === false) {
        console.warn('screen.mozLockOrientation() returned false for',
                     origin, 'orientation', manifest.orientation);
      }
    }
    else {  // If no orientation was requested, then let it rotate
      screen.mozUnlockOrientation();
    }
  }

  function appendFrame(origin, url, name, manifest, manifestURL, background) {
    var frame = document.createElement('iframe');
    frame.id = 'appframe' + nextAppId++;
    frame.className = 'appWindow';
    frame.setAttribute('mozallowfullscreen', 'true');
    frame.dataset.frameType = 'window';
    frame.dataset.frameOrigin = origin;

    if (manifest.hackNetworkBound) {
      var style = 'font-family: OpenSans,sans-serif;' +
                  'text-align: center;' +
                  'color: white;' +
                  'margin-top: 100px;';

      frame.src = 'data:text/html,' +
        '<body style="background-color: black">' +
        '  <h3 style="' + style + '">' + localizedLoading + '</h3>' +
        '</body>';
    }

    // Note that we don't set the frame size here.  That will happen
    // when we display the app in setDisplayedApp()

    // Most apps currently need to be hosted in a special 'mozbrowser' iframe.
    // They also need to be marked as 'mozapp' to be recognized as apps by the
    // platform.
    frame.setAttribute('mozbrowser', 'true');
    frame.setAttribute('mozapp', manifestURL);

    // These apps currently have bugs preventing them from being
    // run out of process. All other apps will be run OOP.
    //
    var outOfProcessBlackList = [
      // Crash when placing call
      //   https://bugzilla.mozilla.org/show_bug.cgi?id=761925
      // Cross-process fullscreen
      //   https://bugzilla.mozilla.org/show_bug.cgi?id=684620
      // Nested content processes
      //   https://bugzilla.mozilla.org/show_bug.cgi?id=761935
      // Stop audio when app dies
      //   https://bugzilla.mozilla.org/show_bug.cgi?id=761936
      // w->mApp Assertion
      //   https://bugzilla.mozilla.org/show_bug.cgi?id=775576
      // Gallery App crash (in IndexedDB)
      //   https://bugzilla.mozilla.org/show_bug.cgi?id=775591
      // Electrolysize b2g-bluetooth
      //   https://bugzilla.mozilla.org/show_bug.cgi?id=755943
      // VolumeService doesn't work when called OOP
      //   https://bugzilla.mozilla.org/show_bug.cgi?id=775833
      // Message App crashes when run OOP
      //   https://bugzilla.mozilla.org/show_bug.cgi?id=775997
      // Dialer doesn't seem to see touches when run OOP
      //   https://bugzilla.mozilla.org/show_bug.cgi?id=776069
      // ICS camera support
      //   https://bugzilla.mozilla.org/show_bug.cgi?id=740997
      // Marketplace app doesn't seem to work when run OOP
      //   https://bugzilla.mozilla.org/show_bug.cgi?id=776086
      // Keyboard always shows up alpha when app using keyboard is run OOP
      //   https://bugzilla.mozilla.org/show_bug.cgi?id=776118
      // Keyboard doesn't show up correctly when app run OOP
      //   https://github.com/mozilla-b2g/gaia/issues/2656
      // UI Test app - Insert Fake Contacts hangs when run OOP (or not OOP)
      //   https://bugzilla.mozilla.org/show_bug.cgi?id=776128
      // UI Test - window.open doesn't work properly when run OOP
      //   https://bugzilla.mozilla.org/show_bug.cgi?id=776129
      // UI Test app - window.close test causes seg fault when run OOP
      //   https://bugzilla.mozilla.org/show_bug.cgi?id=776132
      // UI Test App - Notifications don't work properly when run OOP
      //   https://bugzilla.mozilla.org/show_bug.cgi?id=776134

      'Browser',
      // - Needs Nested Content Process (bug 761935) for OOP

      'Camera',
      // - Camera app doesn't work yet on otoro - bug 740997
      // - When run OOP, VolumeService dies - bug 775833
      //   Cross-process camera control
      //   Cross-process preview stream

      'Clock',
      //  - OOP - asserts on w->mApp (bug 775576)

      'Contacts',
      // System message handler (for WebActivities) doesn't get called
      // https://bugzilla.mozilla.org/show_bug.cgi?id=777195
      // Keyboard always shows up alpha when app using keyboard is run OOP
      // - bug 776118

      'Cut The Rope',
      // - Doesn't seem to work when non-OOP so didn't test OOP
      // - couldn't test OOP - since wifi wasn't working
      //   Mouse click not delivered
      //   Stop audio when app dies

      'Dialer',
      // - Dialer doesn't seem to see touches when running OOP - bug 776069

      'E-Mail',
      // - SSL/TLS support can only happen in the main process although the TCP
      //   support without security will accidentally work OOP:
      //   https://bugzilla.mozilla.org/show_bug.cgi?id=770778

      'Gallery',
      // - When running OOP, doesn't detect any photos or crashes - bug 775591
      // - When running OOP, VolumeService dies - bug 775833

      'Marketplace',
      // - When running OOP - After trying to Login/Register, never get to
      //   persona scren - bug 776086
      // - When running OOP - Sometimes get w->mApp assert (bug 775576)

      'Messages',
      // - crashes when launched OOP on otoro - bug 775997

      'Music',
      // - When running OOP, VolumeService dies - bug 775833

      'Settings',
      // Most of settings seems to work OOP.
      // However, apprarently bluetooth doesn't - bug 755943

      'Staging Marketplace',
      // - When running OOP - After trying to Login/Register, never get to
      //   persona scren - bug 776086
      // - When running OOP - After trying to Login/Register, got white screen
      // - Works ok when running non-OOP

      'Test Agent',

      'UI tests',
      // Keyboard always shows up alpha when app using keyboard is running OOP
      //   - bug 776118
      // Insert Fake Contacts hangs when running OOP (or not OOP)
      //   - bug 776128
      // UI Test - window.open doesn't work properly when running OOP
      //   - bug 776129
      // UI Test app - window.close test causes seg fault when running OOP
      //   - bug 776132
      // UI Test App - Notifications don't work properly when running OOP
      //   - bug 776134

      'Video'
      // - When running OOP, VolumeService dies - bug 775833
      //   OOP - Assertion failure: w->mApp,
      //         at /home/work/B2G-otoro/gecko/dom/base/nsGlobalWindow.cpp:10697
      //   Stop audio when app dies
    ];

    if (outOfProcessBlackList.indexOf(name) === -1) {
      // FIXME: content shouldn't control this directly
      frame.setAttribute('remote', 'true');
      console.info('%%%%% Launching', name, 'as remote (OOP)');
    } else {
      console.info('%%%%% Launching', name, 'as local');
    }

    // Add the iframe to the document
    windows.appendChild(frame);

    // And map the app origin to the info we need for the app
    runningApps[origin] = {
      name: name,
      manifest: manifest,
      frame: frame,
      launchTime: Date.now()
    };

    numRunningApps++;

    // Launching this application without bring it to the foreground
    if (background) {
      frame.src = url;
      return;
    }

    // Now animate the window opening.
    frame.src = url;
    setDisplayedApp(origin, function() {
<<<<<<< HEAD
      if (manifest.fullscreen) {
        frame.mozRequestFullScreen();
      }
=======
      frame.src = url;
>>>>>>> 8d9754b8
    });
  }


  // Start running the specified app.
  // In order to have a nice smooth open animation,
  // we don't actually set the iframe src property until
  // the animation has completed.
  function start(origin) {
    if (isRunning(origin))
      return;

    var app = Applications.getByOrigin(origin);

    // TODO: is the startPoint argument implemented?
    // and is it passed back to us in the webapps-launch method?
    // If so, we could use that to pass a query string or fragmentid
    // to append to the apps' URL.
    app.launch();
  }

  // There are two types of mozChromeEvent we need to handle
  // in order to launch the app for Gecko
  window.addEventListener('mozChromeEvent', function(e) {
    var origin = e.detail.origin;
    if (!origin)
      return;

    var app = Applications.getByOrigin(origin);
    var name = app.manifest.name;


    // Check if it's a virtual app from a entry point.
    // If so, change the app name and origin to the
    // entry point.
    var entryPoints = app.manifest.entry_points;
    if (entryPoints) {
      for (var ep in entryPoints) {
        //Remove the origin and / to find if if the url is the entry point
        var path = e.detail.url.substr(e.detail.origin.length + 1);
        if (path.indexOf(ep) == 0 &&
            (ep + entryPoints[ep].launch_path) == path) {
          origin = origin + '/' + ep;
          name = entryPoints[ep].name;
        }
      }
    }

    switch (e.detail.type) {
      // mozApps API is asking us to launch the app
      // We will launch it in foreground
      case 'webapps-launch':
        if (isRunning(origin)) {
          setDisplayedApp(origin, null, e.detail.url);
          return;
        }

        appendFrame(origin, e.detail.url,
                    name, app.manifest, app.manifestURL);
        break;

      // System Message Handler API is asking us to open the specific URL
      // that handles the pending system message.
      // We will launch it in background if it's not handling an activity.
      case 'open-app':
        if (isRunning(origin)) {
          var frame = getAppFrame(origin);
          // If the app is in foreground, it's too risky to change it's
          // URL. We'll ignore this request.
          if (displayedApp === origin)
            return;

          // If the app is opened and it is loaded to the correct page,
          // then there is nothing to do.
          if (frame.src !== e.detail.url) {
            // Rewrite the URL of the app frame to the requested URL.
            // XXX: We could ended opening URls not for the app frame
            // in the app frame. But we don't care.
            frame.src = e.detail.url;
          }
        } else {
          if (!app)
            return;

          // XXX: We could ended opening URls not for the app frame
          // in the app frame. But we don't care.
          appendFrame(origin, e.detail.url,
                      app.manifest.name, app.manifest, app.manifestURL, true);
        }

        UtilityTray.hide();
        setDisplayedApp(origin);
        break;
    }
  });

  // If the application tried to close themselves by calling window.close()
  // we will handle that here
  window.addEventListener('mozbrowserclose', function(e) {
    if (!'frameType' in e.target.dataset ||
        e.target.dataset.frameType !== 'window')
      return;

    kill(e.target.dataset.frameOrigin);
  });

  // Deal with application uninstall event
  // if the application is being uninstalled, we ensure it stop running here.
  window.addEventListener('applicationuninstall', function(e) {
    kill(e.detail.application.origin);
  });

  // Stop running the app with the specified origin
  function kill(origin) {
    if (!isRunning(origin))
      return;

    // If the app is the currently displayed app, switch to the homescreen
    if (origin === displayedApp)
      setDisplayedApp(null);

    var app = runningApps[origin];
    windows.removeChild(app.frame);
    delete runningApps[origin];
    numRunningApps--;

  }

  // Update the loading icon on the status bar
  function updateLoadingIcon() {
    var origin = displayedApp;
    // If there aren't any origin, that means we are moving to
    // the homescreen. Let's hide the icon.
    if (!origin) {
      loadingIcon.hidden = true;
      return;
    }

    // Actually update the icon.
    // Hide it if the loading property is not true.
    var app = runningApps[origin];
    loadingIcon.hidden = !app.frame.dataset.loading;
  };

  // Listen for mozbrowserloadstart to update the loading status
  // of the frames
  window.addEventListener('mozbrowserloadstart', function(e) {
    var dataset = e.target.dataset;
    // Only update frames open by ourselves
    if (!('frameType' in dataset) || dataset.frameType !== 'window')
      return;

    dataset.loading = true;

    // Update the loading icon only if this is the displayed app
    if (displayedApp == dataset.frameOrigin) {
      updateLoadingIcon();
    }
  });

  // Listen for mozbrowserloadend to update the loading status
  // of the frames
  window.addEventListener('mozbrowserloadend', function(e) {
    var dataset = e.target.dataset;
    // Only update frames open by ourselves
    if (!('frameType' in dataset) || dataset.frameType !== 'window')
      return;

    delete dataset.loading;

    // Update the loading icon only if this is the displayed app
    if (displayedApp == dataset.frameOrigin) {
      updateLoadingIcon();
    }
  });

  // When a resize event occurs, resize the running app, if there is one
  // When the status bar is active it doubles in height so we need a resize
  var appResizeEvents = ['resize', 'status-active', 'status-inactive'];
  appResizeEvents.forEach(function eventIterator(event) {
    window.addEventListener(event, function() {
      if (displayedApp)
        setAppSize(displayedApp);
    });
  });

  window.addEventListener('home', function(e) {
    // If the lockscreen is active, it will stop propagation on this event
    // and we'll never see it here. Similarly, other overlays may use this
    // event to hide themselves and may prevent the event from getting here.
    // Note that for this to work, the lockscreen and other overlays must
    // be included in index.html before this one, so they can register their
    // event handlers before we do.
    setDisplayedApp(null);
    if (CardsView.cardSwitcherIsShown())
      CardsView.hideCardSwitcher();
  });

  window.addEventListener('holdhome', function(e) {
    if (!LockScreen.locked &&
        !CardsView.cardSwitcherIsShown()) {
      CardsView.showCardSwitcher();
    }
  });

  // Return the object that holds the public API
  return {
    launch: launch,
    kill: kill,
    getDisplayedApp: getDisplayedApp,
    setOrientationForApp: setOrientationForApp,
    setAppSize: setAppSize,
    getAppFrame: getAppFrame,
    getNumberOfRunningApps: function() {
      return numRunningApps;
    },
    getRunningApps: function() {
       return runningApps;
    },
    setDisplayedApp: setDisplayedApp
  };
}());
<|MERGE_RESOLUTION|>--- conflicted
+++ resolved
@@ -508,13 +508,6 @@
     // Now animate the window opening.
     frame.src = url;
     setDisplayedApp(origin, function() {
-<<<<<<< HEAD
-      if (manifest.fullscreen) {
-        frame.mozRequestFullScreen();
-      }
-=======
-      frame.src = url;
->>>>>>> 8d9754b8
     });
   }
 
