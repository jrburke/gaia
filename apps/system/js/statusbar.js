--- conflicted
+++ resolved
@@ -35,11 +35,10 @@
 
   recordingActive: false,
   recordingTimer: null,
-<<<<<<< HEAD
+
   umsShared: false,
-=======
+
   headphonesState: 'unknown',
->>>>>>> 15a98c36
 
   /* For other app to acquire */
   get height() {
@@ -129,15 +128,11 @@
             this.recordingActive = evt.detail.active;
             this.update.recording.call(this);
             break;
-<<<<<<< HEAD
 
           case 'volume-state-changed':
             this.umsShared = evt.detail.active;
             this.update.usb.call(this);
             break;
-        }
-=======
->>>>>>> 15a98c36
 
           case 'headphones-status-changed':
             this.headphonesState = evt.detail.state;
@@ -428,11 +423,6 @@
       icon.hidden = !this.umsShared;
     },
 
-<<<<<<< HEAD
-=======
-      // this.icon.usb.hidden = ?
-    },
-
     headphones: function sb_updateHeadphones() {
       var icon = this.icons.headphones;
 
@@ -444,7 +434,6 @@
       icon.hidden = false;
       icon.dataset.state = this.headphonesState;
     }
->>>>>>> 15a98c36
   },
 
   updateNotification: function sb_updateNotification(count) {
