--- conflicted
+++ resolved
@@ -287,11 +287,7 @@
    */
   processNext: function taskQueue_processNext() {
     if (this._queue.length > 0) {
-<<<<<<< HEAD
-      var task = this._queue.pop();
-=======
       var task = this._queue.shift();
->>>>>>> 0e480bdf
       if (typeof task.func == 'function') {
         task.func(this, task.data);
       } else {
@@ -665,11 +661,6 @@
      */
     path: '',
 
-<<<<<<< HEAD
-    mode: false,
-
-=======
->>>>>>> 0e480bdf
     /**
      * Sends candidates to the IMEManager
      */
@@ -690,9 +681,6 @@
      * Sends the input string to the IMEManager.
      * @param {String} str The input string.
      */
-<<<<<<< HEAD
-    sendString: function(str) {}
-=======
     sendString: function(str) {},
 
     /**
@@ -700,7 +688,6 @@
      * @param {String} keyboard The name of the keyboard.
      */
     alterKeyboard: function(keyboard) {}
->>>>>>> 0e480bdf
   },
 
   /**
@@ -736,15 +723,12 @@
    */
   select: function engineBase_select(text, data) {
     this._glue.sendString(text);
-<<<<<<< HEAD
-=======
   },
 
   /**
    * Notifies when the IM is shown
    */
   show: function engineBase_show(inputType) {
->>>>>>> 0e480bdf
   }
 };
 
@@ -795,12 +779,9 @@
   _keypressQueue: null,
   _isWorking: false,
 
-<<<<<<< HEAD
-=======
   // Current keyboard
   _keyboard: 'zh-Hans-Pinyin',
 
->>>>>>> 0e480bdf
   _getCurrentDatabaseName: function engine_getCurrentDatabaseName() {
     return this._inputTraditionalChinese ? 'traditional' : 'simplified';
   },
@@ -1121,27 +1102,21 @@
     });
   },
 
-<<<<<<< HEAD
-=======
   _alterKeyboard: function engine_changeKeyboard(keyboard) {
     this._keyboard = keyboard;
     this.empty();
     this._glue.alterKeyboard(keyboard);
   },
 
->>>>>>> 0e480bdf
   /**
    * Override
    */
   init: function engine_init(glue) {
     IMEngineBase.prototype.init.call(this, glue);
-<<<<<<< HEAD
-=======
     debug('init.');
     var keyboard = this._inputTraditionalChinese ?
       'zh-Hans-Pinyin-tr' : 'zh-Hans-Pinyin';
     this._alterKeyboard(keyboard);
->>>>>>> 0e480bdf
   },
 
   /**
@@ -1166,14 +1141,6 @@
   click: function engine_click(keyCode) {
     IMEngineBase.prototype.click.call(this, keyCode);
 
-<<<<<<< HEAD
-    // Toggle between the modes of tranditioanal Chinese and simplified Chinese
-    // TODO show the current mode on the keyboard.
-    if (keyCode == -10) {
-      this._inputTraditionalChinese = !this._inputTraditionalChinese;
-    } else {
-      this._keypressQueue.push(keyCode);
-=======
     switch (keyCode) {
       case -10:
         // Switch to traditional Chinese input mode.
@@ -1210,7 +1177,6 @@
       default:
         this._keypressQueue.push(keyCode);
         break;
->>>>>>> 0e480bdf
     }
     this._start();
   },
@@ -1242,11 +1208,8 @@
    * Override
    */
   empty: function engine_empty() {
-<<<<<<< HEAD
-=======
     IMEngineBase.prototype.empty.call(this);
     debug('empty.');
->>>>>>> 0e480bdf
     var name = this._getCurrentDatabaseName();
     this._pendingSymbols = '';
     this._selectedText = '';
@@ -1255,8 +1218,6 @@
     this._isWorking = false;
     if (!this._db[name])
       this._initDB(name);
-<<<<<<< HEAD
-=======
   },
 
   /**
@@ -1272,7 +1233,6 @@
     }
 
     this._glue.alterKeyboard(keyboard);
->>>>>>> 0e480bdf
   }
 };
 
@@ -1469,46 +1429,33 @@
         self._status = DatabaseStorageBase.StatusCode.ERROR;
         return;
       }
-<<<<<<< HEAD
 
       var response;
       if (xhr.responseType == 'json') {
-        response = xhr.response;
-      } else {
         try {
-          response = JSON.parse(xhr.responseText);
-        } catch (e) { }
-      }
-
-      if (typeof response !== 'object') {
+          // clone everything under response because it's readonly.
+          self._dataArray = xhr.response.slice();
+        } catch (e) {
+        }
+      }
+
+      if (typeof self._dataArray !== 'object') {
         self._status = DatabaseStorageBase.StatusCode.ERROR;
         doCallback();
         return;
       }
 
-      var toTerms = function init_toTerms(rawTerms) {
-        var terms = [];
-        for (var i = 0; i < rawTerms.length; i++) {
-          var rawTerm = rawTerms[i];
-          terms.push(new Term(rawTerm[0], rawTerm[1]));
-        }
-        return terms;
-      }
-
-      // clone everything under response because it's readonly.
-      for (var s in response) {
-        self._dataArray.push(new Homonyms(s, toTerms(response[s])));
-      }
       xhr = null;
+      setTimeout(performBuildIndices, 100);
+    };
+
+    var performBuildIndices = function init_performBuildIndices() {
       self._buildIndices();
       self._status = DatabaseStorageBase.StatusCode.READY;
       doCallback();
     };
 
-    var perform = function init_perform() {
-      xhr.send(null);
-    }
-    setTimeout(perform, 0);
+    xhr.send(null);
   },
 
   /**
@@ -1669,195 +1616,6 @@
       doCallback();
     }
 
-=======
-
-      var response;
-      if (xhr.responseType == 'json') {
-        try {
-          // clone everything under response because it's readonly.
-          self._dataArray = xhr.response.slice();
-        } catch (e) {
-        }
-      }
-
-      if (typeof self._dataArray !== 'object') {
-        self._status = DatabaseStorageBase.StatusCode.ERROR;
-        doCallback();
-        return;
-      }
-
-      xhr = null;
-      setTimeout(performBuildIndices, 100);
-    };
-
-    var performBuildIndices = function init_performBuildIndices() {
-      self._buildIndices();
-      self._status = DatabaseStorageBase.StatusCode.READY;
-      doCallback();
-    };
-
-    xhr.send(null);
-  },
-
-  /**
-   * Override
-   */
-  uninit: function jsonStorage_uninit(callback) {
-    var doCallback = function uninit_doCallback() {
-      if (callback) {
-        callback();
-      }
-    }
-
-    // Check if we could uninitilize the storage
-    if (this._status == DatabaseStorageBase.StatusCode.UNINITIALIZED) {
-      doCallback();
-      return;
-    }
-
-    // Perform destruction operation
-    this._dataArray = [];
-
-    this._status = DatabaseStorageBase.StatusCode.UNINITIALIZED;
-    doCallback();
-  },
-
-  /**
-   * Override
-   */
-  isEmpty: function jsonStorage_isEmpty() {
-    return this._dataArray.length == 0;
-  },
-
-  /**
-   * Override
-   */
-  getAllTerms: function jsonStorage_getAllTerms(callback) {
-    var self = this;
-    var homonymsArray = [];
-    var doCallback = function getAllTerms_doCallback() {
-      if (callback) {
-        callback(homonymsArray);
-      }
-    }
-
-    // Check if the storage is ready.
-    if (!this.isReady()) {
-      doCallback();
-      return;
-    }
-
-    var perform = function getAllTerms_perform() {
-      // Query all terms
-      homonymsArray = homonymsArray.concat(self._dataArray);
-      doCallback();
-    }
-
-    setTimeout(perform, 0);
-  },
-
-  /**
-   * Override
-   */
-  getTermsBySyllables: function jsonStorage_getTermsBySyllables(syllablesStr,
-    callback) {
-    var self = this;
-    var homonymsArray = [];
-    var doCallback = function getTermsBySyllables_doCallback() {
-      if (callback) {
-        callback(homonymsArray);
-      }
-    }
-
-    // Check if the storage is ready.
-    if (!this.isReady()) {
-      doCallback();
-      return;
-    }
-
-    var perform = function getTermsBySyllables_perform() {
-      var indices = self._syllablesIndex.get(syllablesStr);
-      for (var i = 0; i < indices.length; i++) {
-        var index = indices[i];
-        homonymsArray.push(self._dataArray[index]);
-      }
-      doCallback();
-    }
-
-    setTimeout(perform, 0);
-  },
-
-  /**
-   * Override
-   */
-  getTermsBySyllablesPrefix: function
-    jsonStorage_getTermsBySyllablesPrefix(prefix, callback) {
-    var self = this;
-    var homonymsArray = [];
-    function doCallback() {
-      if (callback) {
-        callback(homonymsArray);
-      }
-    }
-
-    // Check if the storage is ready.
-    if (!this.isReady()) {
-      doCallback();
-      return;
-    }
-
-    var perform = function() {
-      var upperBound = prefix.substr(0, prefix.length - 1) +
-        String.fromCharCode(prefix.substr(prefix.length - 1).charCodeAt(0) + 1);
-      var indices =
-        self._syllablesIndex.getRange(prefix, upperBound, false, false);
-      for (var i = 0; i < indices.length; i++) {
-        var index = indices[i];
-        homonymsArray.push(self._dataArray[index]);
-      }
-      doCallback();
-    }
-
-    setTimeout(perform, 0);
-  },
-
-  /**
-   * Override
-   */
-  getTermsByIncompleteSyllables: function
-    jsonStorage_getTermsByIncompleteSyllables(incomplete, callback) {
-    var self = this;
-    var homonymsArray = [];
-    var doCallback = function getTermsByIncompleteSyllables_doCallback() {
-      if (callback) {
-        callback(homonymsArray);
-      }
-    }
-
-    // Check if the storage is ready.
-    if (!this.isReady()) {
-      doCallback();
-      return;
-    }
-
-    var matchRegEx = new RegExp(
-       '^' + incomplete.replace(/([^']+)/g, "$1[^']*"));
-    var fullyAbbreviated = SyllableUtils.stringToAbbreviated(incomplete);
-
-    var perform = function getTermsByIncompleteSyllables_perform() {
-      var indices = self._abrreviatedIndex.get(fullyAbbreviated);
-      for (var i = 0; i < indices.length; i++) {
-        var index = indices[i];
-        var homonyms = self._dataArray[index];
-        var syllablesStr = homonyms.syllablesString;
-        if (matchRegEx.exec(syllablesStr)) {
-          homonymsArray.push(homonyms);
-        }
-      }
-      doCallback();
-    }
-
->>>>>>> 0e480bdf
     setTimeout(perform, 0);
   },
 
@@ -1875,17 +1633,10 @@
 var IndexedDB = {
   indexedDB: window.indexedDB || window.webkitIndexedDB ||
     window.mozIndexedDB || window.msIndexedDB,
-<<<<<<< HEAD
 
   IDBDatabase: window.IDBDatabase || window.webkitIDBDatabase ||
     window.msIDBDatabase,
 
-=======
-
-  IDBDatabase: window.IDBDatabase || window.webkitIDBDatabase ||
-    window.msIDBDatabase,
-
->>>>>>> 0e480bdf
   IDBIndex: window.IDBIndex || window.webkitIDBIndex || window.msIDBIndex,
 
   /**
@@ -1974,25 +1725,6 @@
       debug('IndexedDB opened.');
       self._IDBDatabase = ev.target.result;
 
-<<<<<<< HEAD
-      self._count = 0;
-
-      // Get the count
-      var transaction = self._IDBDatabase.transaction(['homonyms'], 'readonly');
-      var reqCount = transaction.objectStore('homonyms').count();
-
-      reqCount.onsuccess = function(ev) {
-        debug('IndexedDB count: ' + ev.target.result);
-        self._count = ev.target.result;
-        self._status = DatabaseStorageBase.StatusCode.READY;
-        doCallback();
-      };
-
-      reqCount.onerror = function(ev) {
-        self._status = DatabaseStorageBase.StatusCode.ERROR;
-        doCallback();
-      };
-=======
       self._status = DatabaseStorageBase.StatusCode.READY;
       self._count = 0;
 
@@ -2024,7 +1756,6 @@
           doCallback();
         };
       });
->>>>>>> 0e480bdf
     };
   },
 
@@ -2090,13 +1821,9 @@
       var cursor = ev.target.result;
       if (cursor) {
         var homonyms = cursor.value;
-<<<<<<< HEAD
-        homonymsArray.push(homonyms);
-=======
         if (homonyms.syllablesString != '_last_entry_') {
           homonymsArray.push(homonyms);
         }
->>>>>>> 0e480bdf
         cursor.continue();
       } else {
         doCallback();
@@ -2113,22 +1840,6 @@
       }
     }
 
-<<<<<<< HEAD
-    // Check if the storage is ready.
-    if (!this.isReady()) {
-      doCallback();
-      return;
-    }
-
-    // Set the status to busy.
-    this._status = DatabaseStorageBase.StatusCode.BUSY;
-
-    var doAdd = function() {
-      var transaction =
-        self._IDBDatabase.transaction(['homonyms'], 'readwrite');
-      var store = transaction.objectStore('homonyms');
-
-=======
     var n = homonymsArray.length;
 
     // Check if the storage is ready.
@@ -2178,25 +1889,36 @@
       var transaction =
         self._IDBDatabase.transaction(['homonyms'], 'readwrite');
       var store = transaction.objectStore('homonyms');
->>>>>>> 0e480bdf
       transaction.onerror = function(ev) {
         debug('Database write error.');
         doCallback();
       };
 
       transaction.oncomplete = function() {
-<<<<<<< HEAD
-        self._count = homonymsArray.length;
-        doCallback();
+        processNextWithDelay();
       };
 
-      for (var i = 0; i < homonymsArray.length; i++) {
+      var begin = taskData.begin;
+      var end = taskData.end;
+      for (var i = begin; i <= end; i++) {
         var homonyms = homonymsArray[i];
         store.put(homonyms);
       }
-    }
-
-    setTimeout(doAdd, 0);
+
+      // Add a special element to indicate that all the items are saved.
+      if (end == n - 1) {
+        store.put(new Homonyms('_last_entry_', []));
+      }
+    };
+
+    taskQueue.push(clearAll, null);
+
+    for (var begin = 0; begin < n; begin += 2000) {
+      var end = Math.min(begin + 1999, n - 1);
+      taskQueue.push(addChunk, {begin: begin, end: end});
+    }
+
+    processNextWithDelay();
   },
 
   /**
@@ -2208,55 +1930,14 @@
     function doCallback() {
       if (callback) {
         callback(homonymsArray);
-=======
-        processNextWithDelay();
-      };
-
-      var begin = taskData.begin;
-      var end = taskData.end;
-      for (var i = begin; i <= end; i++) {
-        var homonyms = homonymsArray[i];
-        store.put(homonyms);
-      }
-
-      // Add a special element to indicate that all the items are saved.
-      if (end == n - 1) {
-        store.put(new Homonyms('_last_entry_', []));
->>>>>>> 0e480bdf
-      }
-    };
-
-    taskQueue.push(clearAll, null);
-
-    for (var begin = 0; begin < n; begin += 2000) {
-      var end = Math.min(begin + 1999, n - 1);
-      taskQueue.push(addChunk, {begin: begin, end: end});
-    }
-
-<<<<<<< HEAD
-=======
-    processNextWithDelay();
-  },
-
-  /**
-   * Override
-   */
-  getTermsBySyllables: function
-    indexedDBStorage_getTermsBySyllables(syllablesStr, callback) {
-    var homonymsArray = [];
-    function doCallback() {
-      if (callback) {
-        callback(homonymsArray);
-      }
-    }
-
->>>>>>> 0e480bdf
+      }
+    }
+
     // Check if the storage is ready.
     if (!this.isReady()) {
       doCallback();
       return;
     }
-<<<<<<< HEAD
 
     var store = this._IDBDatabase.transaction(['homonyms'], 'readonly')
       .objectStore('homonyms');
@@ -2276,27 +1957,6 @@
     };
   },
 
-=======
-
-    var store = this._IDBDatabase.transaction(['homonyms'], 'readonly')
-      .objectStore('homonyms');
-    var req = store.get(syllablesStr);
-
-    req.onerror = function(ev) {
-      debug('Database read error.');
-      doCallback();
-    };
-
-    req.onsuccess = function(ev) {
-      var homonyms = ev.target.result;
-      if (homonyms) {
-        homonymsArray.push(homonyms);
-      }
-      doCallback();
-    };
-  },
-
->>>>>>> 0e480bdf
   /**
    * Override
    */
@@ -2349,7 +2009,6 @@
       if (callback) {
         callback(homonymsArray);
       }
-<<<<<<< HEAD
     }
 
     // Check if the storage is ready.
@@ -2358,16 +2017,6 @@
       return;
     }
 
-=======
-    }
-
-    // Check if the storage is ready.
-    if (!this.isReady()) {
-      doCallback();
-      return;
-    }
-
->>>>>>> 0e480bdf
     var matchRegEx = new RegExp(
        '^' + incomplete.replace(/([^']+)/g, "$1[^']*"));
 
@@ -2404,17 +2053,10 @@
    * Dictionary words' total frequency.
    */
   var kDictTotalFreq = 1.0e8;
-<<<<<<< HEAD
 
   var jsonStorage = new JsonStorage(jsonUrl);
   var indexedDBStorage = new IndexedDBStorage(dbName);
 
-=======
-
-  var jsonStorage = new JsonStorage(jsonUrl);
-  var indexedDBStorage = new IndexedDBStorage(dbName);
-
->>>>>>> 0e480bdf
   var iDBCache = {};
   var cacheTimer;
   var kCacheTimeout = 10000;
@@ -2480,17 +2122,12 @@
             'IME is ready to use while inserting data into db ...'
           );
           populateDBFromJSON(function populateDBFromJSONCallback() {
-<<<<<<< HEAD
-            debug('IndexedDB ready and switched to indexedDB backend.');
-            jsonStorage.uninit();
-=======
             if (!indexedDBStorage.isEmpty()) {
               debug('IndexedDB ready and switched to indexedDB backend.');
               jsonStorage.uninit();
             } else {
               debug('Failed to populate IndexedDB from JSON.');
             }
->>>>>>> 0e480bdf
           });
         });
       }
@@ -2680,14 +2317,9 @@
       callback('');
     }
 
-<<<<<<< HEAD
-    var taskQueue = new TaskQueue(function taskQueueOnCompleteCallback(data) {
-      var sentences = data.sentences;
-=======
     var taskQueue = new TaskQueue(
       function taskQueueOnCompleteCallback(queueData) {
       var sentences = queueData.sentences;
->>>>>>> 0e480bdf
       var sentence = sentences[sentences.length - 1];
       doCallback(sentence);
     });
