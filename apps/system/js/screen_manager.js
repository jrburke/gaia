--- conflicted
+++ resolved
@@ -58,16 +58,10 @@
   _idleTimeout: 0,
 
   init: function scm_init() {
-<<<<<<< HEAD
     window.addEventListener('sleep', this);
     window.addEventListener('wake', this);
     window.addEventListener('devicelight', this);
     window.addEventListener('mozfullscreenchange', this);
-=======
-    /* Allow others to cancel the keyup event but not the keydown event */
-    window.addEventListener('keydown', this, true);
-    window.addEventListener('keyup', this);
->>>>>>> 21e1a2da
 
     this.screen = document.getElementById('screen');
 
