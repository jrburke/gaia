'use strict';

var KeyboardManager = (function() {
  function debug(str) {
    dump('  +++ KeyboardManager.js +++ : ' + str + '\n');
  }

  // XXX TODO: Retrieve it from Settings, allowing 3rd party keyboards
  var host = document.location.host;
  var domain = host.replace(/(^[\w\d]+\.)?([\w\d]+\.[a-z]+)/, '$2');
  var KEYBOARD_URL = document.location.protocol + '//keyboard.' + domain;

<<<<<<< HEAD
  if (KEYBOARD_URL.substring(0,6) == "app://") { // B2G bug 773884
      KEYBOARD_URL += "/index.html";
  }

  var keyboardFrame, keyboardOverlay;
=======
  if (KEYBOARD_URL.substring(0, 6) == 'app://') { // B2G bug 773884
    KEYBOARD_URL += '/index.html';
  }

  var keyboardFrame = document.getElementById('keyboard-frame');
  keyboardFrame.src = KEYBOARD_URL;

  var keyboardOverlay = document.getElementById('keyboard-overlay');

  // TODO Think on a way of doing this
  // without postMessages between Keyboard and System
  window.addEventListener('message', function receiver(evt) {
    var message = JSON.parse(evt.data);
    if (message.action !== 'updateHeight')
      return;

    var app = WindowManager.getDisplayedApp();
    if (!app && !TrustedDialog.trustedDialogIsShown())
      return;

    var currentApp;
    if (TrustedDialog.trustedDialogIsShown()) {
      currentApp = TrustedDialog.getFrame();
    } else {
      WindowManager.setAppSize(app);
      currentApp = WindowManager.getAppFrame(app);
    }

    var height = (parseInt(currentApp.style.height) -
                  message.keyboardHeight);
    keyboardOverlay.hidden = true;

    if (message.hidden) {
      keyboardFrame.classList.add('hide');
      keyboardFrame.classList.remove('visible');
      return;
    }

    if (!keyboardFrame.classList.contains('hide')) {
      currentApp.style.height = height + 'px';
      keyboardOverlay.style.height = (height + 20) + 'px';
      keyboardOverlay.hidden = false;
    } else {
      keyboardFrame.classList.remove('hide');
      keyboardFrame.addEventListener('transitionend', function keyboardShown() {
        keyboardFrame.removeEventListener('transitionend', keyboardShown);
        currentApp.style.height = height + 'px';
        keyboardOverlay.style.height = (height + 20) + 'px';
        keyboardOverlay.hidden = false;
        keyboardFrame.classList.add('visible');
      });
    }
  });
>>>>>>> 84fc2206

  var previousKeyboardType = null;

  var kKeyboardDelay = 20;
  var updateKeyboardTimeout = 0;

  window.navigator.mozKeyboard.onfocuschange = function onfocuschange(evt) {
    var currentType = evt.detail.type;
    if (previousKeyboardType === currentType)
      return;
    previousKeyboardType = currentType;
    clearTimeout(updateKeyboardTimeout);

    var message = {};

    switch (previousKeyboardType) {
      case 'blur':
        message.type = 'hideime';
        break;

      default:
        message.type = 'showime';
        message.detail = evt.detail;
        break;
    }

    var keyboardWindow = keyboardFrame.contentWindow;
    updateKeyboardTimeout = setTimeout(function updateKeyboard() {
      if (message.type === 'hideime') {
        keyboardFrame.classList.add('hide');
        keyboardFrame.classList.remove('visible');
      }
      keyboardWindow.postMessage(JSON.stringify(message), KEYBOARD_URL);
    }, kKeyboardDelay);
  };
})();
<|MERGE_RESOLUTION|>--- conflicted
+++ resolved
@@ -10,13 +10,6 @@
   var domain = host.replace(/(^[\w\d]+\.)?([\w\d]+\.[a-z]+)/, '$2');
   var KEYBOARD_URL = document.location.protocol + '//keyboard.' + domain;
 
-<<<<<<< HEAD
-  if (KEYBOARD_URL.substring(0,6) == "app://") { // B2G bug 773884
-      KEYBOARD_URL += "/index.html";
-  }
-
-  var keyboardFrame, keyboardOverlay;
-=======
   if (KEYBOARD_URL.substring(0, 6) == 'app://') { // B2G bug 773884
     KEYBOARD_URL += '/index.html';
   }
@@ -70,7 +63,6 @@
       });
     }
   });
->>>>>>> 84fc2206
 
   var previousKeyboardType = null;
 
