--- conflicted
+++ resolved
@@ -84,13 +84,12 @@
     window.dispatchEvent(event);
   };
 
-<<<<<<< HEAD
   // A queue of pending requests. Callers of requestPermission() must be
   // careful not to create an infinite loop!
   var pending = [];
 
   // Div over in which the permission UI resides.
-  var screen = null;
+  var overlay = null;
   var dialog = null;
   var message = null;
 
@@ -107,7 +106,7 @@
   var currentRequestId = undefined;
 
   var hidePermissionPrompt = function() {
-    screen.classList.remove('visible');
+    overlay.classList.remove('visible');
     currentRequestId = undefined;
     // Cleanup the event handlers.
     yes.removeEventListener('click', clickHandler);
@@ -137,71 +136,15 @@
     } else if (evt.target === no && no.callback) {
       callback = no.callback;
     }
-=======
-  var requestPermission = (function() {
-    // A queue of pending requests.
-    // Callers must be careful not to create an infinite loop!
-    var pending = [];
-
-    var overlay = null;
-    var dialog = null;
-    var message = null;
-    var yes = null;
-    var no = null;
-
-    return function requestPermission(msg, yescallback, nocallback) {
-      if (overlay === null) {
-        overlay = document.createElement('div');
-        overlay.id = 'permission-screen';
-        overlay.dataset.zIndexLevel = 'permission-screen';
-
-        dialog = document.createElement('div');
-        dialog.id = 'permission-dialog';
-        overlay.appendChild(dialog);
-
-        message = document.createElement('div');
-        message.id = 'permission-message';
-        dialog.appendChild(message);
-
-        yes = document.createElement('button');
-        yes.appendChild(document.createTextNode('Yes'));
-        yes.id = 'permission-yes';
-        dialog.appendChild(yes);
-
-        no = document.createElement('button');
-        no.appendChild(document.createTextNode('No'));
-        no.id = 'permission-no';
-        dialog.appendChild(no);
-
-        document.getElementById('screen').appendChild(overlay);
-      }
-
-      // If there is already a pending permission request, queue this one
-      if (overlay.classList.contains('visible')) {
-        pending.push({
-          message: message,
-          yescallback: yescallback,
-          nocallback: nocallback
-        });
-        return;
-      }
->>>>>>> c35f9b47
-
     hidePermissionPrompt();
 
-<<<<<<< HEAD
     // Call the appropriate callback, if it is defined.
     if (callback)
       window.setTimeout(callback, 0);
-=======
-      // Make the overlay visible
-      overlay.classList.add('visible');
->>>>>>> c35f9b47
 
     showNextPendingRequest();
   };
 
-<<<<<<< HEAD
   var requestPermission = function(msg,
                                    yescallback, nocallback,
                                    yesText, noText) {
@@ -220,10 +163,6 @@
       });
       return id;
     }
-=======
-        // Hide the dialog
-        overlay.classList.remove('visible');
->>>>>>> c35f9b47
 
     showPermissionPrompt(id, msg, yescallback, nocallback, yesText, noText);
 
@@ -233,13 +172,14 @@
   var showPermissionPrompt = function(id, msg,
                                       yescallback, nocallback,
                                       yesText, noText) {
-    if (screen === null) {
-      screen = document.createElement('div');
-      screen.id = 'permission-screen';
+    if (overlay === null) {
+      overlay = document.createElement('div');
+      overlay.id = 'permission-screen';
+      overlay.dataset.zIndexLevel = 'permission-screen';
 
       dialog = document.createElement('div');
       dialog.id = 'permission-dialog';
-      screen.appendChild(dialog);
+      overlay.appendChild(dialog);
 
       message = document.createElement('div');
       message.id = 'permission-message';
@@ -255,7 +195,7 @@
       no.id = 'permission-no';
       dialog.appendChild(no);
 
-      document.body.appendChild(screen);
+      document.body.appendChild(overlay);
     }
 
     // Put the message in the dialog.
@@ -266,7 +206,7 @@
     currentRequestId = id;
 
     // Make the screen visible
-    screen.classList.add('visible');
+    overlay.classList.add('visible');
 
     // Set event listeners for the yes and no buttons
     yes.addEventListener('click', clickHandler);
@@ -280,11 +220,9 @@
   // currently showing, or pending. If there are further pending requests,
   // the next is shown.
   var cancelRequest = function(id) {
-    var callback = null;
-    if (currentRequestId == id) {
+    if (currentRequestId === id) {
       // Request is currently being displayed. Hide the permission prompt,
       // and show the next request, if we have any.
-      callback = no.callback;
       hidePermissionPrompt();
       showNextPendingRequest();
     } else {
@@ -292,14 +230,11 @@
       // list of pending requests, and remove it from the list if present.
       for (var i = 0; i < pending.length; i++) {
         if (pending[i].id === id) {
-          callback = pending[i].no;
           pending.splice(i, 1);
           break;
         }
       }
     }
-    if (callback != null)
-      window.setTimeout(callback, 0);
   };
 
 }());
