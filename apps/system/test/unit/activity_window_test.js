--- conflicted
+++ resolved
@@ -71,7 +71,7 @@
         manifestURL: 'http://fakemanifesturl',
         name: 'fake',
         manifest: {
-          orientation: 'portrait'
+          orientation: 'default'
         }
       });
       appF = new AppWindow({
@@ -230,14 +230,9 @@
       assert.isTrue(stubSetOrientation2.called);
     });
 
-<<<<<<< HEAD
     test('Activity set orientation use config', function() {
       var activity = new ActivityWindow(fakeConfigWithOrientation,
                                         appOrientationUndefined);
-=======
-    test('Activity setOrientation use config', function() {
-      var activity = new ActivityWindow(fakeConfigWithOrientation, appOrientationUndefined);
->>>>>>> 76dc43c5
       var stubIsActive = this.sinon.stub(activity, 'isActive');
       stubIsActive.returns(true);
       var stubLockOrientation;
@@ -249,11 +244,8 @@
       activity.setOrientation();
       assert.isTrue(stubLockOrientation.calledWith('landscape'));
     });
-<<<<<<< HEAD
+
     test('Activity set orientation use callee', function() {
-=======
-    test('Activity setOrientation use callee', function() {
->>>>>>> 76dc43c5
       var activity = new ActivityWindow(fakeConfig, app);
       var stubIsActive = this.sinon.stub(activity, 'isActive');
       stubIsActive.returns(true);
@@ -264,15 +256,10 @@
         stubLockOrientation = this.sinon.stub(screen, 'mozLockOrientation');
       }
       activity.setOrientation();
-<<<<<<< HEAD
       assert.isTrue(stubLockOrientation.calledWith('default'));
     });
+    
     test('Activity setOrientation use global orientation', function() {
-=======
-      assert.isTrue(stubLockOrientation.calledWith('portrait'));
-    });
-    test('Activity setOrientation use globalOrientation', function() {
->>>>>>> 76dc43c5
       var activity = new ActivityWindow(fakeConfig, appOrientationUndefined);
       var stubIsActive = this.sinon.stub(activity, 'isActive');
       stubIsActive.returns(true);
