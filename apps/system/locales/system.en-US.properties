--- conflicted
+++ resolved
@@ -78,9 +78,6 @@
 
 # value selector, time/date picker
 select-time=Select time
-<<<<<<< HEAD
 ok=OK
 choose-option=Choose your option
-choose-options=Choose your options
-=======
->>>>>>> 9906b020
+choose-options=Choose your options