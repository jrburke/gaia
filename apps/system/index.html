--- conflicted
+++ resolved
@@ -187,14 +187,6 @@
             <button id="modal-dialog-prompt-cancel" data-l10n-id="cancel">Cancel</button>
           </div>
         </div>
-<<<<<<< HEAD
-      </div>
-
-      <!-- utility tray -->
-      <div id="utility-tray">
-        <!-- notifications -->
-        <div id="notifications-container">
-=======
       </div> 
       
       <!-- value selector -->
@@ -207,14 +199,8 @@
       </div>
 
       <div id="utility-tray" data-type="UTILITY_TRAY">
-        <!-- quick settings -->
-        <div id="quick-settings">
-          <a href="#" id="quick-settings-wifi" data-enabled="false" data-l10n-id="quick-settings-wifi">Wifi</a>
-          <a href="#" id="quick-settings-data" data-enabled="false" data-l10n-id="quick-settings-data">Data</a>
-          <a href="#" id="quick-settings-bluetooth" data-enabled="false" data-l10n-id="quick-settings-bluetooth">Bluetooth</a>
-          <a href="#" id="quick-settings-power-save" data-enabled="false" data-l10n-id="quick-settings-power-save">Power</a>
-          <a href="#" id="quick-settings-full-app" data-enabled="false" data-l10n-id="quick-settings-full-app">Go to Settings</a>
->>>>>>> 94be8285
+        <!-- notifications -->
+        <div id="notifications-container">
         </div>
 
         <div id="utility-bottom-box">
@@ -229,7 +215,6 @@
             <a href="#" id="quick-settings-power-save" data-enabled="false" data-l10n-id="quick-settings-power-save">Power</a>
             <a href="#" id="quick-settings-full-app" data-enabled="false" data-l10n-id="quick-settings-full-app">Go to Settings</a>
           </div>
-
         </div>
 
         <div id="utility-tray-grippy">
