--- conflicted
+++ resolved
@@ -225,26 +225,6 @@
   background-color: #fff;
 }
 
-<<<<<<< HEAD
-/*
- * Open (active) windows have a high z-index and closed (hidden) windows
- * have a low one. But we want to animate window opening and closing with
- * zoom-in and fade in and zoom out and fade out.
- * We can't leave closed windows small and transparent, however, because
- * the task switcher uses background: -moz-element to get capture an image
- * of a hidden window. So we need multiple states here.  A closing window
- * transitions from class open to class closing and that transition is animated.
- * Then, when that transition is complete, we switch it (without animation)
- * to class closed which changes the zindex and restores its opacity and size.
- * To open a window we change the class (without animation) from closed to
- * opening, and then do an animated transition from opening to open.
- *
- * See openWindow() and closeWindow() in launcher.js for the code.
- */
-iframe.appWindow.opening {
-    opacity: 0;
-    -moz-transform: scale(.25);
-=======
 div.windowSprite {
   position: absolute;
   top: 32px;
@@ -253,7 +233,6 @@
   height: -moz-calc(100% - 32px);
   z-index: 999999;
   -moz-transition: -moz-transform 0.5s ease, opacity 0.5s ease;
->>>>>>> cde487ae
 }
 
 div.windowSprite.fullscreen {
