/**
 * Application logic that isn't specific to cards, specifically entailing
 * startup and eventually notifications.
 **/

/*jshint browser: true */
/*global define, require, console, confirm */

// set up loading of scripts.
require.config({
  baseUrl: 'js',
  paths: {
    //l10nbase: '../../../shared/js/l10n',
    //l10n: '../../../shared/js/l10n_date',
    style: '../style',
    mailapi: 'ext/mailapi',
    shared: '../../../shared'
  },
  /* shim: {
    l10n: {
      deps: ['l10nbase'],
      exports: 'navigator.mozL10n'
    }
  }, */
  scriptType: 'application/javascript;version=1.8',
  definePrim: 'prim'
});

// localization stuff wants to be first, still figuring out how to dynamically
// load it.
define('l10n', [], function () {
  return navigator.mozL10n;
});

// q shim for rdcommon/log, just enough for it to
// work. Just uses defer, promise, resolve and reject.
define('q', ['prim'], function (prim) {
  return {
    defer: prim
  };
});

// Named module, so it is the same before and after build.
define('mail-app', [
  'require',
  'mail-common',
  'api!fake',
  'l10n',

  // Some default cards to load, do not need local var
  // refs for these.
  'message-cards',
  'folder-cards'
],
function (require, common, MailAPI, mozL10n) {

var Cards = common.Cards,
    activityCallback = null;

var App = {
  initialized: false,

  /**
   * Bind any global notifications, relay localizations to the back-end.
   */
  _init: function() {
    // If our password is bad, we need to pop up a card to ask for the updated
    // password.
    if (!MailAPI()._fake) {
      MailAPI().onbadlogin = function(account, problem) {
        switch (problem) {
          case 'bad-user-or-pass':
            Cards.pushCard('setup-fix-password', 'default', 'animate',
                      { account: account, restoreCard: Cards.activeCardIndex },
                      'right');
            break;
          case 'imap-disabled':
            Cards.pushCard('setup-fix-gmail-imap', 'default', 'animate',
                      { account: account, restoreCard: Cards.activeCardIndex },
                      'right');
            break;
          case 'needs-app-pass':
            Cards.pushCard('setup-fix-gmail-twofactor', 'default', 'animate',
                      { account: account, restoreCard: Cards.activeCardIndex },
                      'right');
            break;
        }
      };

      MailAPI().useLocalizedStrings({
        wrote: mozL10n.get('reply-quoting-wrote'),
        originalMessage: mozL10n.get('forward-original-message'),
        forwardHeaderLabels: {
          subject: mozL10n.get('forward-header-subject'),
          date: mozL10n.get('forward-header-date'),
          from: mozL10n.get('forward-header-from'),
          replyTo: mozL10n.get('forward-header-reply-to'),
          to: mozL10n.get('forward-header-to'),
          cc: mozL10n.get('forward-header-cc')
        },
        folderNames: {
          inbox: mozL10n.get('folder-inbox'),
          sent: mozL10n.get('folder-sent'),
          drafts: mozL10n.get('folder-drafts'),
          trash: mozL10n.get('folder-trash'),
          queue: mozL10n.get('folder-queue'),
          junk: mozL10n.get('folder-junk'),
          archives: mozL10n.get('folder-archives')
        }
      });
    }
    this.initialized = true;
  },

  /**
   * Show the best inbox we have (unified if >1 account, just the inbox if 1) or
   * start the setup process if we have no accounts.
   */
  showMessageViewOrSetup: function(showLatest) {
    // Get the list of accounts including the unified account (if it exists)
    var acctsSlice = MailAPI().viewAccounts(false);
    acctsSlice.oncomplete = function() {
      // - we have accounts, show the message view!
      if (acctsSlice.items.length && !MailAPI._fake) {
        // For now, just use the first one; we do attempt to put unified first
        // so this should generally do the right thing.
        // XXX: Because we don't have unified account now, we should switch to
        //       the latest account which user just added.
        var account = showLatest ? acctsSlice.items.slice(-1)[0] :
                                   acctsSlice.items[0];
        var foldersSlice = MailAPI().viewFolders('account', account);
        foldersSlice.oncomplete = function() {
          var inboxFolder = foldersSlice.getFirstFolderWithType('inbox');
          if (!inboxFolder)
            common.dieOnFatalError('We have an account without an inbox!',
                foldersSlice.items);

          // Find out if a blank message-list card was already inserted, and
          // if so, then just reuse it.
          var hasMessageListCard = Cards.hasCard(['message-list', 'nonsearch']);

          if (hasMessageListCard) {
            // Just update existing card
            Cards.tellCard(
              ['message-list', 'nonsearch'],
              { folder: inboxFolder }
            );
          } else {
            // Clear out old cards, start fresh. This can happen for
            // an incorrect fast path guess, and likely to happen for
            // email apps that get upgraded from a version that did
            // not have the cookie fast path.
            Cards.removeAllCards();

            // Push the message list card
            Cards.pushCard(
              'message-list', 'nonsearch', 'immediate',
              {
                folder: inboxFolder
              });
          }

          // Add navigation, but before the message list.
          Cards.pushCard(
            'folder-picker', 'navigation', 'none',
            {
              acctsSlice: acctsSlice,
              curAccount: account,
              foldersSlice: foldersSlice,
              curFolder: inboxFolder
            },
            // Place to left of message list
            'left');

          if (activityCallback) {
            activityCallback();
            activityCallback = null;
          }
        };
      } else if (MailAPI._fake && MailAPI.hasAccounts) {
        // Insert a fake card while loading finishes.
        Cards.assertNoCards();
        Cards.pushCard(
          'message-list', 'nonsearch', 'immediate',
          { folder: null }
        );
      }
      // - no accounts, show the setup page!
      else if (!Cards.hasCard(['setup-account-info', 'default'])) {
        acctsSlice.die();
        if (activityCallback) {
          var result = activityCallback();
          activityCallback = null;
          if (!result)
            return;
        }

        // Could have bad state from an incorrect _fake fast path.
        // Mostly likely when the email app is updated from one that
        // did not have the fast path cookies set up.
        Cards.removeAllCards();

        Cards.pushCard(
          'setup-account-info', 'default', 'immediate',
          {
            allowBack: false
          });
      }

<<<<<<< HEAD
      if (!isUpgradeCheck) {
        require(['css!style/value_selector',
                 'css!style/compose-cards',
                 'css!style/setup-cards',
                 'value_selector',
                 'iframe-shims',
                 'setup-cards',
                 'compose-cards'
        ]);
      }

      // If have a fake API object, now dynamically load
      // the real one.
      if (MailAPI()._fake) {
        require(['api!real'], function (api) {
          if (gotLocalized)
            doInit();
        });
=======
      if (MailAPI._fake) {
        // Preload all resources after a timeout
        setTimeout(function preloadTimeout() {
          App.preloadAll();
        }, 4000);
>>>>>>> 19d25652
      }
    };
  }
};

var queryURI = function _queryURI(uri) {
  function addressesToArray(addresses) {
    if (!addresses)
      return [''];
    addresses = addresses.split(';');
    var addressesArray = addresses.filter(function notEmpty(addr) {
      return addr.trim() !== '';
    });
    return addressesArray;
  }
  var mailtoReg = /^mailto:(.*)/i;

  if (uri.match(mailtoReg)) {
    uri = uri.match(mailtoReg)[1];
    var parts = uri.split('?');
    var subjectReg = /(?:^|&)subject=([^\&]*)/i,
    bodyReg = /(?:^|&)body=([^\&]*)/i,
    ccReg = /(?:^|&)cc=([^\&]*)/i,
    bccReg = /(?:^|&)bcc=([^\&]*)/i;
    var to = addressesToArray(decodeURIComponent(parts[0])),
    subject,
    body,
    cc,
    bcc;

    if (parts.length == 2) {
      var data = parts[1];
      if (data.match(subjectReg))
        subject = decodeURIComponent(data.match(subjectReg)[1]);
      if (data.match(bodyReg))
        body = decodeURIComponent(data.match(bodyReg)[1]);
      if (data.match(ccReg))
        cc = addressesToArray(decodeURIComponent(data.match(ccReg)[1]));
      if (parts[1].match(bccReg))
        bcc = addressesToArray(decodeURIComponent(data.match(bccReg)[1]));
    }
      return [to, subject, body, cc, bcc];

  }

};

<<<<<<< HEAD

var gotLocalized = (mozL10n.readyState === 'interactive' ||
                   mozL10n.readyState === 'complete'),
    inited = false;

function doInit() {
  try {
    if (inited) {
      App._init();

      if (!MailAPI()._fake) {
        // Real MailAPI set up now. We could have guessed wrong
        // for the fast path, particularly if this is an email
        // app upgrade, where they set up an account, but our
        // fast path for no account setup was not in place then.
        // In those cases, if we have accounts, need to switch
        // to showing accounts. This should only happen once on
        // app upgrade.
        App.showMessageViewOrSetup(null, true);
=======
function hookStartup() {
  var gotLocalized = (mozL10n.readyState === 'interactive') ||
                     (mozL10n.readystate === 'complete'),
      gotMailAPI = false,
      inited = false;
  function doInit() {
    try {
      if (inited) {
        if (!MailAPI._fake) {
          // Real MailAPI set up now. We could have guessed wrong
          // for the fast path, particularly if this is an email
          // app upgrade, where they set up an account, but our
          // fast path for no account setup was not in place then.
          App._init();
          App.showMessageViewOrSetup();
        }
      } else {
        inited = true;
        populateTemplateNodes();
        Cards._init();
        App._init();
        App.showMessageViewOrSetup();
>>>>>>> 19d25652
      }
    } else {
      inited = true;
      common.populateTemplateNodes();
      Cards._init();
      App._init();
      App.showMessageViewOrSetup();
    }
  }
  catch (ex) {
    console.error('Problem initializing', ex, '\n', ex.stack);
  }
}

if (!gotLocalized) {
  window.addEventListener('localized', function localized() {
    console.log('got localized!');
    gotLocalized = true;
    window.removeEventListener('localized', localized);
    doInit();
  });
} else {
  console.log('got localized via readyState!');
  doInit();
}

if ('mozSetMessageHandler' in window.navigator) {
  window.navigator.mozSetMessageHandler('activity',
                                        function actHandle(activity) {
    var activityName = activity.source.name;
    // To assist in bug analysis, log the start of the activity here.
    console.log('activity!', activityName);
    if (activityName === 'share') {
      var attachmentBlobs = activity.source.data.blobs,
          attachmentNames = activity.source.data.filenames;
    }
    else if (activityName === 'new' ||
             activityName === 'view') {
      // new uses URI, view uses url
      var parts = queryURI(activity.source.data.url ||
<<<<<<< HEAD
                           activity.source.data.URI),
        to = parts[0],
        subject = parts[1],
        body = parts[2],
        cc = parts[3],
        bcc = parts[4];
=======
                           activity.source.data.URI);
      var to = parts[0];
      var subject = parts[1];
      var body = parts[2];
      var cc = parts[3];
      var bcc = parts[4];
>>>>>>> 19d25652
    }
    var sendMail = function actHandleMail() {
      var folderToUse;
      try {
        folderToUse = Cards._cardStack[Cards
          ._findCard(['folder-picker', 'navigation'])].cardImpl.curFolder;
      } catch (e) {
        console.log('no navigation found:', e);
        var req = confirm(mozL10n.get('setup-empty-account-prompt'));
        if (!req) {
          // We want to do the right thing, but currently this won't even dump
          // us in the home-screen app.  This is because our activity has
          // disposition: window rather than inline.
          activity.postError('cancelled');
          // So our workaround is to close our window.
          window.close();
          return false;
        }
        return true;
      }
      var composer = MailAPI().beginMessageComposition(
        null, folderToUse, null,
        function() {
          /* to/cc/bcc/subject/body all have default values that shouldn't be
          clobbered if they are not specified in the URI*/
          if (to)
            composer.to = to;
          if (subject)
            composer.subject = subject;
          if (body && typeof body === 'string')
            composer.body = { text: body };
          if (cc)
            composer.cc = cc;
          if (bcc)
            composer.bcc = bcc;
          if (attachmentBlobs) {
            for (var iBlob = 0; iBlob < attachmentBlobs.length; iBlob++) {
              composer.addAttachment({
                name: attachmentNames[iBlob],
                blob: attachmentBlobs[iBlob]
              });
            }
          }
          Cards.pushCard('compose',
            'default', 'immediate', { composer: composer,
            activity: activity });
          activityLock = false;
        });
    };

    if (App.initialized) {
      console.log('activity', activityName, 'triggering compose now');
      sendMail();
    } else {
      console.log('activity', activityName, 'waiting for callback');
      activityCallback = sendMail;
    }
  });
}
else {
  console.warn('Activity support disabled!');
}

return App;

});

// Run the app module, bring in fancy logging
require(['console-hook', 'mail-app']);<|MERGE_RESOLUTION|>--- conflicted
+++ resolved
@@ -207,32 +207,20 @@
           });
       }
 
-<<<<<<< HEAD
-      if (!isUpgradeCheck) {
-        require(['css!style/value_selector',
-                 'css!style/compose-cards',
-                 'css!style/setup-cards',
-                 'value_selector',
-                 'iframe-shims',
-                 'setup-cards',
-                 'compose-cards'
-        ]);
-      }
-
-      // If have a fake API object, now dynamically load
-      // the real one.
       if (MailAPI()._fake) {
         require(['api!real'], function (api) {
           if (gotLocalized)
             doInit();
+
+          require(['css!style/value_selector',
+                   'css!style/compose-cards',
+                   'css!style/setup-cards',
+                   'value_selector',
+                   'iframe-shims',
+                   'setup-cards',
+                   'compose-cards'
+          ]);
         });
-=======
-      if (MailAPI._fake) {
-        // Preload all resources after a timeout
-        setTimeout(function preloadTimeout() {
-          App.preloadAll();
-        }, 4000);
->>>>>>> 19d25652
       }
     };
   }
@@ -280,8 +268,6 @@
 
 };
 
-<<<<<<< HEAD
-
 var gotLocalized = (mozL10n.readyState === 'interactive' ||
                    mozL10n.readyState === 'complete'),
     inited = false;
@@ -289,41 +275,13 @@
 function doInit() {
   try {
     if (inited) {
-      App._init();
-
-      if (!MailAPI()._fake) {
+      if (!MailAPI._fake) {
         // Real MailAPI set up now. We could have guessed wrong
         // for the fast path, particularly if this is an email
         // app upgrade, where they set up an account, but our
         // fast path for no account setup was not in place then.
-        // In those cases, if we have accounts, need to switch
-        // to showing accounts. This should only happen once on
-        // app upgrade.
-        App.showMessageViewOrSetup(null, true);
-=======
-function hookStartup() {
-  var gotLocalized = (mozL10n.readyState === 'interactive') ||
-                     (mozL10n.readystate === 'complete'),
-      gotMailAPI = false,
-      inited = false;
-  function doInit() {
-    try {
-      if (inited) {
-        if (!MailAPI._fake) {
-          // Real MailAPI set up now. We could have guessed wrong
-          // for the fast path, particularly if this is an email
-          // app upgrade, where they set up an account, but our
-          // fast path for no account setup was not in place then.
-          App._init();
-          App.showMessageViewOrSetup();
-        }
-      } else {
-        inited = true;
-        populateTemplateNodes();
-        Cards._init();
         App._init();
         App.showMessageViewOrSetup();
->>>>>>> 19d25652
       }
     } else {
       inited = true;
@@ -332,8 +290,7 @@
       App._init();
       App.showMessageViewOrSetup();
     }
-  }
-  catch (ex) {
+  } catch (ex) {
     console.error('Problem initializing', ex, '\n', ex.stack);
   }
 }
@@ -364,21 +321,12 @@
              activityName === 'view') {
       // new uses URI, view uses url
       var parts = queryURI(activity.source.data.url ||
-<<<<<<< HEAD
-                           activity.source.data.URI),
-        to = parts[0],
-        subject = parts[1],
-        body = parts[2],
-        cc = parts[3],
-        bcc = parts[4];
-=======
                            activity.source.data.URI);
       var to = parts[0];
       var subject = parts[1];
       var body = parts[2];
       var cc = parts[3];
       var bcc = parts[4];
->>>>>>> 19d25652
     }
     var sendMail = function actHandleMail() {
       var folderToUse;
