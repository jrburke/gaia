<!DOCTYPE html>
<html>
<head>
  <meta charset="utf-8">
  <meta name="viewport" content="initial-scale=1, maximum-scale=1">
  <title>Email</title>
  <!-- Include our styles -->
  <link rel="stylesheet" type="text/css" href="style/mail_built.css">
  <!-- Localization -->
  <link rel="resource" type="application/l10n" href="locales/locales.ini">
  <link rel="resource" type="application/l10n" href="shared/locales/date.ini">
</head>

<body role="application">
  <!-- All the active cards live (horizontally) in this container.  We leave
       it up to the layout engine to be smart about not painting cards that are
       not visible, but we will revisit that after profiling.  (display: hidden
       should be fairly safe, for example.) -->
  <div id="cardContainer">
    <div id="cards" style="left: 0px;"></div>
  </div>
<<<<<<< HEAD
  <script src="js/html_cache_restore.js"></script>
=======

  <!-- We have a "card" centric implementation that clones the cards from below.
       Widgets/repeated items are defined in the other template hierarchies for
       the cards to use as appropriate.

       Currently, the usually-present header strip must be defined on each card;
       cards do not magically get wrapped in nodes or have any nodes injected
       into them. -->
  <div id="templates" class="collapsed">
    <div id="templ-card">
      <!-- Shows folders for navigation or move targeting.
           The navigation mode is less than full-width so we can see the
           messages display to its right.  -->
      <div class="card-folder-picker card">
        <section class="fld-folders-header skin-organic" role="region">
          <header>
            <a href="#" class="fld-accounts-btn">
              <span class="icon icon-back"></span>
            </a>
            <h1 class="fld-folders-header-account-label"></h1>
          </header>
        </section>
        <div class="scrollregion-below-header folder-scroller-region">
          <div class="fld-folders-container">
          </div>
        </div>
        <div class="fld-nav-toolbar bottom-toolbar">
          <button class="fld-nav-settings-btn bottom-btn"></button>
          <h3 class="fld-nav-last-synced">
            <span class="fld-nav-last-synced-label"
                  data-l10n-id="account-last-synced-label"></span>
            <span class="fld-nav-last-synced-value"></span>
          </h3>
          <span class="fld-nav-account-problem icon collapsed">!</span>
        </div>
      </div>
      <!-- Shows accounts, to the left of folder list.
           The navigation mode is less than full-width so we can see the
           messages display to its right.  -->
      <div class="card-account-picker card anim-overlay">
        <section class="acct-picker-header skin-organic" role="region">
          <header>
            <a href="#" class="fld-accounts-btn">
              <span class="icon icon-back"></span>
            </a>
            <h1 class="acct-picker-header-label"
                data-l10n-id="settings-account-section"></h1>
          </header>
        </section>
        <div class="scrollregion-below-header acct-scroller-region">
          <div class="acct-list-container">
          </div>
          <div class="bottom-toolbar-spacer"></div>
        </div>
        <div class="fld-nav-toolbar bottom-toolbar">
          <button class="fld-nav-settings-btn bottom-btn"></button>
        </div>
      </div>
      <!-- Lists the messages in a folder -->
      <div class="card-message-list card" data-tray-target>
        <!-- Non-search header -->
        <section class="msg-list-header msg-nonsearch-only" role="region">
          <header>
            <a href="#" class="msg-folder-list-btn">
              <span class="icon icon-menu">menu</span>
            </a>
            <menu type="toolbar">
              <a href="#" class="msg-compose-btn">
                <span class="icon icon-compose">compose</span>
              </a>
            </menu>
            <h1 class="msg-list-header-folder-label header-label"></h1>
          </header>
        </section>
        <!-- Multi-edit state header -->
        <section class="msg-listedit-header skin-dark collapsed" role="region">
          <header>
            <a href="#" class="msg-listedit-cancel-btn">
              <span class="icon icon-close"></span>
            </a>
            <h1 class="msg-listedit-header-label"></h1>
          </header>
        </section>
        <!-- Search header -->
        <section role="region"
                 class="msg-search-header msg-search-only">
          <header>
            <a href="#" class="msg-search-cancel">
              <span class="icon icon-close"
                    data-l10n-id="message-search-cancel-accessible"></span>
            </a>
            <form>
              <input type="text" required="required" class="msg-search-text"
                     data-l10n-id="message-search-input" />
              <button type="reset" data-l10n-id="form-clear-input"></button>
            </form>
          </header>
          <!-- Search filter switcher -->
          <header class="msg-search-controls-bar">
            <ul role="tablist" class="filter" data-type="filter" data-items="5">
              <li role="tab" class="msg-search-from msg-search-filter"
                  data-filter="author">
                <a data-l10n-id="message-search-from">FroM</a></li>
              <li role="tab" class="msg-search-to msg-search-filter"
                  data-filter="recipients">
                <a data-l10n-id="message-search-to">tO</a></li>
              <li role="tab" class="msg-search-subject msg-search-filter"
                   data-filter="subject">
                <a data-l10n-id="message-search-subject">SubjecT</a>
              </li>
              <li role="tab" class="msg-search-body msg-search-filter"
                   data-filter="body">
                <a data-l10n-id="message-search-body">BodY</a></li>
              <li role="tab" class="msg-search-body msg-search-filter"
                  data-filter="all" aria-selected>
                <a data-l10n-id="message-search-all">AlL</a></li>
            </ul>
          </header>
        </section>
        <!-- Scroll region -->
        <div class="msg-list-scrollouter">
          <!-- exists so we can force a minimum height -->
          <div class="msg-list-scrollinner">
            <!-- The search textbox hides under the lip of the messages.
                 As soon as any typing happens in it, we push the search
                 controls card. -->
            <div class="msg-search-tease-bar msg-nonsearch-only">
              <input class="msg-search-text-tease" type="text"
                     data-l10n-id="message-search-input" />
            </div>
            <div class="msg-messages-container">
            </div>
            <!-- maintain vertical space for the syncing/sync more div's
                 regardless of their displayed status so we don't scroll them
                 out of the way -->
            <div class="msg-messages-sync-container">
              <p class="msg-messages-syncing collapsed">
                <span data-l10n-id="messages-syncing">Message loadinG</span>
              </p>
              <p class="msg-messages-sync-more collapsed">
                <span data-l10n-id="messages-sync-more">SynC MorE</span>
              </p>
            </div>
            <div class="bottom-toolbar-spacer"></div>
          </div>
        </div>
        <!-- New email notification bar -->
        <div class="msg-list-topbar collapsed"></div>
        <!-- Conveys background send, plus undo-able recent actions -->
        <div class="msg-activity-infobar hidden">
        </div>
        <!-- Toolbar for non-multi-edit state -->
        <div class="msg-list-action-toolbar bottom-toolbar">
          <button class="msg-refresh-btn bottom-btn msg-nonsearch-only"
                  data-state="synchronized"></button>
          <button class="msg-search-btn bottom-btn msg-nonsearch-only"></button>
          <button class="msg-edit-btn bottom-btn"></button>
        </div>
        <!-- Toolbar for multi-edit state -->
        <div class="msg-listedit-action-toolbar bottom-edit-toolbar bottom-toolbar collapsed">
          <button class="msg-delete-btn bottom-btn"></button>
          <button class="msg-star-btn bottom-btn"></button>
          <button class="msg-mark-read-btn bottom-btn"></button>
          <button class="msg-move-btn bottom-btn"></button>
        </div>
        <div class="msg-list-empty-container collapsed">
          <p class="msg-list-empty-message-text" data-l10n-id="messages-folder-empty">No messagE</p>
        </div>
      </div>

      <!-- Message Reader -->
      <div class="card-message-reader card">
        <section class="msg-reader-header" role="region">
          <header>
            <a href="#" class="msg-back-btn">
              <span class="icon icon-back"></span>
            </a>
            <menu type="toolbar">
              <a href="#" class="msg-reply-all-btn">
                <span class="icon icon-reply-all"></span>
              </a>
              <a href="#" class="msg-reply-btn">
                <span class="icon icon-reply"></span>
              </a>
            </menu>
            <h1 class="msg-reader-header-label"
              data-l10n-id="reader-header">ReaD</h1>
          </header>
        </section>
        <div class="scrollregion-below-header scrollregion-horizontal-too">
          <div class="msg-envelope-bar">
            <div class="msg-envelope-from-line">
              <span class="msg-envelope-key"
                     data-l10n-id="envelope-from">FroM</span>
            </div>
            <!-- the details starts out collapsed, but can be toggled -->
            <div class="msg-envelope-details">
              <div class="msg-envelope-to-line">
                <span class="msg-envelope-key"
                       data-l10n-id="envelope-to">tO</span>
              </div>
              <div class="msg-envelope-cc-line">
                <span class="msg-envelope-key"
                       data-l10n-id="envelope-cc">cC</span>
              </div>
              <div class="msg-envelope-bcc-line">
                <span class="msg-envelope-key"
                       data-l10n-id="envelope-bcc">BcC</span>
              </div>
            </div>
            <div class="msg-envelope-subject-container">
              <h3 class="msg-envelope-subject"></h3>
              <span class="msg-envelope-date"></span>
            </div>
          </div>
          <ul class="msg-attachments-container">
          </ul>
          <div class="msg-body-container"><progress></progress></div>
          <div class="bottom-toolbar-spacer"></div>
        </div>
        <!-- Tells us about remote/not downloaded images, asks to show -->
        <div class="msg-reader-load-infobar collapsed">
        </div>
        <div class="msg-reader-action-toolbar bottom-toolbar">
          <button class="msg-delete-btn bottom-btn"></button>
          <button class="msg-star-btn bottom-btn"></button>
          <button class="msg-move-btn bottom-btn"></button>
          <button class="msg-forward-btn bottom-btn"></button>
        </div>
      </div>

      <div class="card-compose card">
        <section class="cmp-compose-header" role="region">
          <header>
            <a href="#" class="cmp-back-btn">
              <span class="icon icon-back">BacK</span>
            </a>
            <menu type="toolbar">
              <a href="#" class="cmp-attachment-btn">
                <span class="icon icon-attachment">AttachmenT</span>
              </a>
              <a href="#" class="cmp-send-btn">
                <span class="icon icon-send">SenD</span>
              </a>
            </menu>
            <h1 class="cmp-compose-header-label"
              data-l10n-id="compose-header-short">ComposE MessagE</h1>
          </header>
        </section>
        <div class="scrollregion-below-header">
          <div class="cmp-envelope-bar">
            <div class="cmp-envelope-line cmp-combo">
              <span class="cmp-to-label cmp-addr-label"
                     data-l10n-id="compose-to">tO:</span>
              <div class="cmp-to-container cmp-addr-container">
                <div class="cmp-bubble-container">
                    <input class="cmp-to-text cmp-addr-text" type="email" />
                </div>
                <div class="cmp-to-add cmp-contact-add"></div>
              </div>
            </div>
            <!-- XXX: spec calls for showing cc/bcc merged until selected,
                 but there is also the case where replying itself might need
                 to expand, so we are deferring that feature -->
            <div class="cmp-envelope-line cmp-combo">
              <span class="cmp-cc-label cmp-addr-label"
                     data-l10n-id="compose-cc">cC:</span>
              <div class="cmp-cc-container cmp-addr-container">
                <div class="cmp-bubble-container">
                  <input class="cmp-cc-text cmp-addr-text" type="email" />
                </div>
                <div class="cmp-cc-add cmp-contact-add"></div>
              </div>
            </div>
            <div class="cmp-envelope-line cmp-combo">
              <span class="cmp-bcc-label cmp-addr-label"
                     data-l10n-id="compose-bcc">BcC:</span>
              <div class="cmp-bcc-container cmp-addr-container">
                <div class="cmp-bubble-container">
                  <input class="cmp-bcc-text cmp-addr-text" type="email" />
                </div>
                <div class="cmp-bcc-add cmp-contact-add"></div>
              </div>
            </div>
            <div class="cmp-envelope-line cmp-subject">
              <span class="cmp-subject-label"
                     data-l10n-id="compose-subject">SubjecT:</span>
              <input class="cmp-subject-text" type="text" />
            </div>
            <div class="cmp-envelope-line cmp-attachment-total collapsed">
              <span class="cmp-attachment-label cmp-addr-label"
                     data-l10n-id="compose-attachments[zero]">AttachmentS:</span>
              <span class="cmp-attachment-size"></span>
            </div>
            <ul class="cmp-attachment-container">
            </ul>
          </div>
          <textarea class="cmp-body-text" rows="1"></textarea>
          <div class="cmp-body-html">
          </div>
        </div>
      </div>

      <!-- === Setup === -->
      <!-- From hyperlink, ask the user if they want to set up now or bail. -->
      <div class="card-setup-needed card">
      </div>
      <!-- Pick your service provider from popular options to save yourself
           some typing during account setup.  This may also result in
           advice on required additional steps (gmail). -->
      <div class="card-setup-pick-service card">
        <section class="sup-account-header" role="region">
          <header>
            <!-- only show this if there is at least one account -->
            <a href="#" class="sup-back-btn collapsed">
              <span class="icon icon-back"></span>
            </a>
            <h1 class="sup-account-header-label"
                data-l10n-id="setup-app-name-header">MaiL</h1>
          </header>
        </section>
        <h2 class="sup-pick-service-label sup-form-label"
            data-l10n-id="setup-pick-service">
          To SenD and ReceivE email, you will need to set up an account.
        </h2>
        <div class="sup-services-container">
        </div>
      </div>
      <!-- Enter your e-mail address, password, name -->
      <section class="card-setup-account-info form-card card skin-organic"
               role="region">
        <header class="sup-account-header">
          <a href="#" class="sup-back-btn collapsed">
            <span class="icon icon-back"></span>
          </a>
          <menu type="toolbar">
            <button class="sup-info-next-btn" disabled="">
              <span data-l10n-id="setup-info-next">NexT</span>
            </button>
          </menu>
          <h1 class="sup-account-header-label"
              data-l10n-id="setup-account-header3">NeW AccounT</h1>
        </header>
        <div class="scrollregion-below-header">
          <div class="sup-error-region collapsed">
            <div class="sup-error-message"></div>
            <div class="sup-error-code"></div>
          </div>
          <form class="sup-form sup-account-form">
            <p>
              <!-- x-inputmode is a temporary v1 B2G stop-gap -->
              <input class="sup-info-name" type="text"
                     data-l10n-id="setup-info-name"
                     x-inputmode="verbatim"
                     inputmode="verbatim"
                     required />
              <button type="reset"></button>
            </p>
            <p>
              <input class="sup-info-email" type="email"
                     data-l10n-id="setup-info-email"
                     required />
              <button type="reset"></button>
            </p>
            <p>
              <input class="sup-info-password" type="password"
                     data-l10n-id="setup-info-password"
                     required />
              <button type="reset"></button>
            </p>
          </form>
          <a href="#" class="sup-manual-config-btn"
                  data-l10n-id="setup-manual-config2">
            ManuaL SetuP
          </a>
        </div>
      </section>
      <!-- I am setting up your account, please wait or read errors! -->
      <section class="card-setup-progress card skin-organic" role="region">
        <header class="sup-account-header">
          <a href="#" class="sup-back-btn">
            <span class="icon icon-back"></span>
          </a>
          <h1 class="sup-account-header-label"
              data-l10n-id="setup-account-header3">NeW AccounT</h1>
        </header>
        <div class="sup-progress-region">
          <progress class="sup-progress-spinner"></progress>
          <span class="sup-progress-label" data-l10n-id="setup-progress-wait">
            PleasE WaiT WhilE I SeT UP YouR AccounT
          </span>
        </div>
      </section>
      <!-- Account all setup, add another or read your mail? -->
      <section class="card-setup-done card skin-organic" role="region">
        <header class="sup-account-header">
          <h1 class="sup-account-header-label"
              data-l10n-id="setup-completed-header">MaiL AccounT SetuP</h1>
        </header>
        <div class="sup-progress-region">
          <span class="sup-progress-label" data-l10n-id="setup-completed-label">
            AlL DonE!
          </span>
        </div>
        <button class="sup-add-another-account-btn sup-form-btn"
              data-l10n-id="setup-add-another-account">
          AdD AnotheR AccounT
        </button>
        <button class="sup-show-mail-btn sup-form-btn recommend"
                data-l10n-id="setup-show-mail">
          ContinuE tO MaiL
        </button>
      </section>

      <section class="card-setup-manual-config form-card card skin-organic"
               role="region">
        <header class="sup-account-header">
          <a href="#" class="sup-back-btn">
            <span class="icon icon-back"></span>
          </a>
          <menu type="toolbar">
            <button class="sup-manual-next-btn" disabled>
              <span data-l10n-id="setup-info-next">NexT</span>
            </button>
          </menu>
          <h1 class="sup-account-header-label header-label"
              data-l10n-id="setup-manual-config-header">ManuaL SetuP</h1>
        </header>
        <div class="scrollregion-below-header">
          <div class="sup-error-region collapsed">
            <div class="sup-error-message"></div>
            <div class="sup-error-code"></div>
          </div>
          <header class="collapsed"></header>
          <form class="sup-manual-form">
            <div class="sup-manual-common sup-form">
              <p>
                <!-- x-inputmode is a temporary v1 B2G stop-gap -->
                <input class="sup-info-name" type="text"
                       data-l10n-id="setup-info-name"
                       x-inputmode="verbatim"
                       inputmode="verbatim"
                       required />
                <button type="reset"></button>
              </p>
              <p>
                <input class="sup-info-email" type="email"
                       data-l10n-id="setup-info-email"
                       required />
                <button type="reset"></button>
              </p>
              <p>
                <input class="sup-info-password" type="password"
                       data-l10n-id="setup-info-password"
                       required />
                <button type="reset"></button>
              </p>
            </div>

            <header>
              <h2 data-l10n-id="setup-manual-account-type">AccounT TypE</h2>
            </header>
            <div class="sup-form sup-form-item">
              <!-- These don't need L10N as they are protocol names. -->
              <select class="sup-manual-account-type">
                <option value="imap+smtp">IMAP+SMTP</option>
                <option value="activesync">ActiveSync</option>
              </select>
            </div>

            <section class="sup-manual-imap-smtp" role="region">
              <header class="collapsed"></header>
              <header>
                <h2 data-l10n-id="setup-manual-imap-header">ImaP SettingS</h2>
              </header>
              <div class="sup-form">
                <p>
                  <input class="sup-manual-imap-username" type="text"
                         data-l10n-id="setup-manual-username"
                         data-maybe-required />
                  <button type="reset"></button>
                </p>
                <p>
                  <input class="sup-manual-imap-hostname" type="text"
                         data-l10n-id="setup-manual-hostname"
                         data-maybe-required />
                  <button type="reset"></button>
                </p>
                <p>
                  <input class="sup-manual-imap-port" type="text"
                         data-l10n-id="setup-manual-port" value="993"
                         data-maybe-required />
                  <button type="reset"></button>
                </p>
                <p class="collapsed">
                  <span data-l10n-id="setup-manual-socket">SockeT TypE</span>
                  <select class="mail-select sup-manual-imap-socket">
                    <option value="SSL" data-l10n-id="setup-manual-socket-ssl">
                      SsL</option>
                  </select>
                </p>
              </div>

              <header>
                <h2 data-l10n-id="setup-manual-smtp-header">SmtP SettingS</h2>
              </header>
              <div class="sup-form">
                <p>
                  <input class="sup-manual-smtp-username" type="text"
                         data-l10n-id="setup-manual-username"
                         data-maybe-required />
                  <button type="reset"></button>
                </p>
                <p>
                  <input class="sup-manual-smtp-hostname" type="text"
                         data-l10n-id="setup-manual-hostname"
                         data-maybe-required />
                  <button type="reset"></button>
                </p>
                <p>
                  <input class="sup-manual-smtp-port" type="text"
                         data-l10n-id="setup-manual-port" value="465"
                         data-maybe-required />
                  <button type="reset"></button>
                </p>
                <p class="collapsed">
                  <span data-l10n-id="setup-manual-socket">SockeT TypE</span>
                  <select class="mail-select sup-manual-smtp-socket">
                    <option value="SSL" data-l10n-id="setup-manual-socket-ssl">
                      SsL</option>
                  </select>
                </p>
              </div>
            </section>

            <section class="sup-manual-activesync collapsed" role="region">
              <header class="collapsed"></header>
              <header>
                <h2 data-l10n-id="setup-manual-activesync-header">
                  ActivesynC SettingS</h2>
              </header>
              <div class="sup-form">
                <p>
                  <input class="sup-manual-activesync-hostname" type="text"
                         data-l10n-id="setup-manual-hostname"
                         data-maybe-required />
                  <button type="reset"></button>
                </p>
                <p>
                  <input class="sup-manual-activesync-username" type="text"
                         data-l10n-id="setup-manual-username"
                         data-maybe-required />
                  <button type="reset"></button>
                </p>
              </div>
            </section>
          </form>
        </div>
      </section>

      <div class="card-setup-fix-password card">
        <div class="sup-account-header top-header">
          <h2 class="sup-account-header-label header-label"
              data-l10n-id="setup-bad-password-header">BaD PassworD</h2>
        </div>
        <div class="scrollregion-below-header sup-form">
          <form>
            <h2 class="sup-bad-password-label sup-form-label"
                data-l10n-id="setup-bad-password">BaD PassworD FoR</h2>
            <h3 class="sup-bad-password-account"></h3>

            <p>
              <input class="sup-info-password" type="password"
                     data-l10n-id="setup-new-password" />
              <button type="reset"></button>
            </p>

            <button class="sup-use-password-btn sup-form-btn"
                    data-l10n-id="setup-fix-password">UsE PassworD</button>
          </form>
        </div>
      </div>

      <div class="card-setup-fix-gmail-imap card">
        <div class="sup-account-header top-header">
          <h2 class="sup-account-header-label header-label"
              data-l10n-id="setup-gmail-imap-header">ImaP DisableD</h2>
        </div>
        <div class="scrollregion-below-header">
          <h2 class="sup-bad-password-label sup-form-label"
              data-l10n-id="setup-gmail-imap-message">EnablE ImaP</h2>
          <span class="sup-gmail-imap-account"></span>

          <button class="sup-dismiss-btn sup-form-btn"
                  data-l10n-id="setup-gmail-imap-retry">RetrY</button>
        </div>
      </div>

      <div class="card-setup-fix-gmail-twofactor card">
        <div class="sup-account-header top-header">
          <h2 class="sup-account-header-label header-label"
              data-l10n-id="setup-gmail-twofactor-header">NeeD ApP PassworD</h2>
        </div>
        <div class="scrollregion-below-header">
          <h2 class="sup-bad-password-label sup-form-label"
              data-l10n-id="setup-gmail-twofactor-message">EnteR ApP PassworD</h2>
          <span class="sup-bad-password-account"></span>

          <input class="sup-info-password" type="password"
                 placeholder="PassworD" />
          <button class="sup-use-password-btn sup-form-btn"
                  data-l10n-id="setup-gmail-twofactor-fix">UsE PassworD</button>
        </div>
      </div>

      <!-- Main settings menu, root of all (mail) settings -->
      <section class="card-settings-main card anim-vertical anim-overlay skin-organic" role="region">
        <header class="tng-main-header">
          <menu type="toolbar" class="tng-close-btn">
            <button data-l10n-id="settings-done">Done</button>
          </menu>
          <h1 class="tng-main-header-label"
              data-l10n-id="settings-main-header">MaiL SettingS</h1>
        </header>
        <section class="scrollregion-below-header skin-organic" role="region">
          <header class="collapsed"></header>
          <header class="tng-main-accounts-label">
            <h2 data-l10n-id="settings-account-section">AccountS</h2>
          </header>
          <ul class="tng-accounts-container">
            <li>
              <button href="#" data-l10n-id="settings-account-add"
                class="tng-account-add">AdD AccounT</button>
            </li>
          </ul>
          <!-- Hide for v1: Hide general setting section to reduce effort-->
          <header class="tng-main-about-label collapsed">
            <h2 data-l10n-id="settings-general-section">GeneraL SettingS</h2>
          </header>
            <li class="collapsed">
              <span data-l10n-id="settings-check-mail" class="list-text">
                ChecK MaiL</span>
              <em class="aside end">
                <select class="tng-main-check-interval mail-select">
                  <option value="manual" data-l10n-id="settings-check-manual">
                    Manually</option>
                  <option value="3min" data-l10n-id="settings-check-3min">
                    3 Minutes</option>
                  <option value="5min" data-l10n-id="settings-check-5min">
                    5 Minutes</option>
                  <option value="10min" data-l10n-id="settings-check-10min">
                    10 Minutes</option>
                  <option value="15min" data-l10n-id="settings-check-15min">
                    15 Minutes</option>
                  <option value="30min" data-l10n-id="settings-check-30min">
                    30 Minutes</option>
                  <option value="60min" data-l10n-id="settings-check-60min">
                    60 Minutes</option>
                </select>
              </em>
            </li>
            <li class="collapsed">
              <span data-l10n-id="settings-show-images" class="list-text">
                AlwayS ShoW ImageS</span>
              <em class="aside end">
                <label >
                  <input type="checkbox" data-type="switch" checked="checked">
                  <span></span>
                </label>
              </em>
            </li>
            <li class="collapsed">
              <span data-l10n-id="settings-download-attachments"
                class="list-text">DownloaD AttachmentS</span>
              <em class="aside end">
                <label>
                  <input type="checkbox" data-type="switch" checked="checked">
                  <span></span>
                </label>
              </em>
            </li>
            <li class="collapsed">
              <span data-l10n-id="settings-notify-mail" class="list-text">
                NotifY ME OF NeW MaiL</span>
              <em class="aside end">
                <label>
                  <input type="checkbox" data-type="switch" checked="checked">
                  <span></span>
                </label>
              </em>
            </li>
          <a class="tng-email-lib-version list-text">v1</a>
        </section>
      </section>

      <!-- Per-account settings menu; largely read-only for now -->
      <section class="card-settings-account card skin-organic" role="region">
        <header class="tng-account-header">
          <a href="#" class="tng-back-btn back-btn header-left-btn">
            <span class="icon icon-back"></span>
          </a>
          <h1 class="tng-account-header-label header-label">AccounT NamE</h1>
        </header>
        <section class="scrollregion-below-header skin-organic" role="region">
          <li>
            <span data-l10n-id="settings-default-account" class="list-text">
              DefaulT AccounT</span>
            <em class="aside end">
              <label class="tng-default-label">
                <input class="tng-default-input" type="checkbox">
                <span></span>
              </label>
            </em>
          </li>
          <li>
            <span data-l10n-id="settings-account-type" class="list-text">
              AccounT TypE</span>
            <div class="aside end">
              <span class="tng-account-type list-value">AccounT TypE</span>
            </div>
          </li>
          <li class="synchronize-setting">
            <label data-l10n-id="settings-account-synchronize" class="list-text">SynchronizE</label>
            <span class="button icon icon-dialog">
              <select class="mail-select tng-account-synchronize">
                <option value="auto" data-l10n-id="settings-synchronize-auto">
                  AutomatiC</option>
                <option value="1d" data-l10n-id="settings-synchronize-one-day">
                  1 DaY</option>
                <option value="3d" data-l10n-id="settings-synchronize-three-days">
                  3 DayS</option>
                <option value="1w" data-l10n-id="settings-synchronize-one-week">
                  1 WeeK</option>
                <option value="2w" data-l10n-id="settings-synchronize-two-weeks">
                  2 WeekS</option>
                <option value="1m" data-l10n-id="settings-synchronize-one-month">
                  1 MontH</option>
                <option value="all" data-l10n-id="settings-synchronize-all">
                  AlL MessageS</option>
              </select>
            </span>
          </li>
          <li>
            <a href="#" data-l10n-id="settings-account-credentials"
              class="tng-account-credentials list-text">CredentialS</a>
            <em class="aside end"></em>
          </li>
          <div class="tng-account-server-container"></div>
          <li class="align-center">
            <button href="#" data-l10n-id="settings-account-delete"
              class="tng-account-delete danger">DeletE AccounT</button>
          </li>
        </section>
      </section>

      <!-- Per-account credentials settings menu -->
      <section class="card-settings-account-credentials card skin-organic"
        role="region">
        <header class="tng-account-server-header">
          <a href="#" class="tng-back-btn back-btn header-left-btn">
            <span class="icon icon-back"></span>
          </a>
          <h1 class="tng-account-header-label header-label">AccounT NamE</h1>
        </header>
        <section class="scrollregion-below-header skin-organic" role="region">
          <header class="collapsed"></header>
          <header>
            <h2 data-l10n-id="settings-account-credentials"
              class="tng-account-credentials-label">CredentialS</h2>
          </header>
          <div class="tng-form">
            <li class="tng-account-server-username settings-input-list">
              <h2 data-l10n-id="settings-username"
                class="tng-server-username-title">
                  UsernamE</h2>
              <input disabled class="tng-server-username-input" type="text" />
            </li>
            <li class="tng-account-server-password settings-input-list">
              <h2 data-l10n-id="settings-password"
                class="tng-server-password-title">
                  PassworD</h2>
              <!-- When the input is focused, a resize event will be fired
                   and will trigger _showCard() in mail-common.js
                   the UI state will become wrong after _showCard() is called
                   so disable the input first to prevent the wrong state
                -->
              <input class="tng-server-password-input" type="password"
                     data-l10n-id="setup-new-password" />
            </li>
          </div>
          <button data-l10n-id="settings-save"
            class="tng-account-save settings-button recommend"></button>
        </section>
      </section>

      <!-- Per-account server settings menu -->
      <section class="card-settings-account-servers card skin-organic"
        role="region">
        <header class="tng-account-server-header">
          <a href="#" class="tng-back-btn back-btn header-left-btn">
            <span class="icon icon-back"></span>
          </a>
          <h1 class="tng-account-header-label header-label">
            AccounT NamE</h1>
        </header>
        <section class="scrollregion-below-header skin-organic" role="region">
          <header class="collapsed"></header>
          <header>
            <h2 class="tng-account-server-label">ServeR TypE</h2>
          </header>
          <div class="tng-form">
            <li class="tng-account-server-hostname settings-input-list">
              <h2 data-l10n-id="settings-hostname"
                class="tng-server-hostname-title">
                  HostnamE</h2>
              <input disabled class="tng-server-hostname-input"
                type="text" />
            </li>
            <li class="tng-account-server-port settings-input-list">
              <h2 data-l10n-id="settings-port"
                class="tng-server-port-title">PorT</h2>
              <input disabled class="tng-server-port-input"
                type="text" />
            </li>
          </div>
          <!-- nothing is editable, nothing is saved; collapse. -->
          <button data-l10n-id="settings-save"
            class="tng-account-save settings-button recommend collapsed"></button>
        </section>
      </section>

      <!-- Developer debug page; for those in the know -->
      <section class="card-settings-debug card skin-organic" role="region">
        <header>
          <a href="#" class="tng-close-btn">
            <span class="icon icon-close"></span>
          </a>
          <h1 class="tng-main-header-label">Debug!</h1>
        </header>
        <div class="scrollregion-below-header">
          <ul>
            <li>
              <button class="tng-dbg-reset">Reset App</button>
            </li>
            <li>
              <button class="tng-dbg-logging"></button>
            </li>
            <li>
              <button class="tng-dbg-dangerous-logging"></button>
            </li>
            <li>
              <button class="tng-dbg-dump-storage">Dump log to storage</button>
            </li>
          </ul>
        </div>
      </section>
    </div>
    <!-- Widget nodes for folder cards; styles use the fld prefix -->
    <div id="templ-fld">
      <a class="fld-account-item">
        <span class="fld-account-name"></span>
        <span class="fld-account-problem icon collapsed">!</span>
        <span class="fld-account-unread"></span>
      </a>
      <a class="fld-folder-item">
        <span class="fld-folder-name"></span>
        <span class="fld-folder-unread"></span>
      </a>
    </div>
    <!-- Widget nodes for the message cards; styles use the msg prefix -->
    <div id="templ-msg">
      <a class="msg-header-item">
        <label class="negative">
          <input type="checkbox"><span></span>
        </label>
        <div class="msg-header-unread-section"></div>
        <div class="msg-header-details-section">
          <span class="msg-header-author-and-date">
            <span class="msg-header-author"></span>
            <span class="msg-header-date"></span>
          </span><span class="msg-header-subject"></span>
          <span class="msg-header-snippet"></span>
        </div><div class="msg-header-icons-section">
          <span class="msg-header-star"></span>
          <span class="msg-header-attachments"></span>
        </div><div class="msg-header-avatar-section">
        </div></a>

      <div class="msg-peep-bubble peep-bubble">
        <span class="msg-peep-content"></span>
      </div>

      <li class="msg-attachment-item">
        <span class="msg-attachment-icon"></span>
        <span class="msg-attachment-filename"></span>
        <span class="msg-attachment-filesize"></span>
        <button class="msg-attachment-download">
          <span class="icon icon-download"></span></button>
        <span class="msg-attachment-downloading">
          <progress class="small"></progress>
        </span>
        <button class="msg-attachment-view">
          <span data-l10n-id="message-attachment-view"></span>
        </button>
      </li>

      <form class="msg-contact-menu" role="dialog" data-type="action">
        <header></header>
        <menu>
          <button class="msg-contact-menu-new collapsed" data-l10n-id="message-contact-menu-new">
            Send new maiL
          </button>
          <button class="msg-contact-menu-reply collapsed" data-l10n-id="message-contact-menu-reply">
            ReplY
          </button>
          <button class="msg-contact-menu-view collapsed" data-l10n-id="message-contact-menu-view">
            View contacT
          </button>
          <button class="msg-contact-menu-create-contact collapsed" data-l10n-id="message-contact-menu-create">
            Save new contacT
          </button>
          <button class="msg-contact-menu-add-to-existing-contact collapsed" data-l10n-id="message-contact-menu-add-existing">
            Add to existing contacT
          </button>
          <button class="msg-contact-menu-cancel" data-l10n-id="message-multiedit-cancel">
            CanceL
          </button>
        </menu>
      </form>
      <form role="dialog" class="msg-attachment-disabled-confirm" data-type="confirm">
        <section>
          <p><span data-l10n-id="message-send-attachment-disabled-confirm"></span></p>
        </section>
        <menu>
          <button id="msg-attachment-disabled-cancel" data-l10n-id="message-multiedit-cancel">CanceL</button>
          <button id="msg-attachment-disabled-ok" data-l10n-id="dialog-button-ok">OK</button>
        </menu>
      </form>
      <form role="dialog" class="msg-delete-confirm" data-type="confirm">
        <section>
          <h1 data-l10n-id="confirm-dialog-title">ConfirmatioN</h1>
          <p><span data-l10n-id="message-edit-delete-confirm"></span></p>
        </section>
        <menu>
          <button id="msg-delete-cancel" data-l10n-id="message-multiedit-cancel">CanceL</button>
          <button id="msg-delete-ok" class="danger" data-l10n-id="message-edit-menu-delete">OK</button>
        </menu>
      </form>
      <form role="dialog" class="msg-browse-confirm" data-type="confirm">
        <section>
          <h1 data-l10n-id="confirm-dialog-title">Confirmation</h1>
          <p></p>
        </section>
        <menu>
          <button id="msg-browse-cancel" data-l10n-id="message-multiedit-cancel">CanceL</button>
          <button id="msg-browse-ok" class="recommend" data-l10n-id="dialog-button-ok">OK</button>
        </menu>
      </form>
      <form role="dialog" class="msg-attach-confirm" data-type="confirm">
        <section>
          <h1></h1>
          <p></p>
        </section>
        <menu>
          <button id="msg-attach-ok" class="full" data-l10n-id="dialog-button-ok">OK</button>
        </menu>
      </form>
    </div>
    <!-- Widget nodes for the compose cards; styles use the cmp prefix -->
    <div id="templ-cmp">
      <div class="cmp-peep-bubble peep-bubble">
        <span class="cmp-peep-name"></span>
        <span class="cmp-peep-address collapsed"></span>
      </div>
      <form class="cmp-contact-menu" role="dialog" data-type="action">
        <header></header>
        <menu>
          <button class="cmp-contact-menu-delete" data-l10n-id="message-edit-menu-delete">
            DeletE
          </button>
          <button class="cmp-contact-menu-cancel" data-l10n-id="message-multiedit-cancel">
            CanceL
          </button>
        </menu>
      </form>
      <form role="dialog" class="cmp-draft-menu" data-type="action">
        <menu>
          <button id="cmp-draft-save" data-l10n-id="compose-draft-save">SaVe DrAft</button>
          <button id="cmp-draft-discard" class="danger" data-l10n-id="compose-discard-confirm">DisCarD</button>
          <button id="cmp-draft-cancel" data-l10n-id="message-multiedit-cancel">CanCeL</button>
        </menu>
      </form>
      <form role="dialog" class="cmp-send-failed-confirm" data-type="confirm">
        <section>
          <h1 data-l10n-id="confirm-dialog-title">ConfirmatioN</h1>
          <p><span data-l10n-id="compose-send-message-failed"></span></p>
        </section>
        <menu>
          <button id="cmp-send-failed-cancel" data-l10n-id="message-multiedit-cancel">CanceL</button>
          <button id="cmp-send-failed-ok" class="recommend" data-l10n-id="dialog-button-ok">OK</button>
        </menu>
      </form>
      <li class="cmp-attachment-item">
        <span class="cmp-attachment-icon"></span>
        <span class="cmp-attachment-filename"></span>
        <span class="cmp-attachment-filesize"></span>
        <span class="cmp-attachment-remove"></span>
      </li>
      <form role="dialog" data-type="confirm" class="cmp-sending-container">
        <section class="cmp-messages-sending">
          <p data-l10n-id="compose-sending-message">
            <progress></progress>
            Sending messagE
          </p>
        </section>
      </form>
    </div>
    <!-- Widget nodes for the setup cards; styles use the sup prefix -->
    <div id="templ-sup">
    </div>
    <!-- Widget nodes for the settings cards; styles use the tng prefix -->
    <div id="templ-tng">
      <li class="tng-account-item">
        <a href="#" class="tng-account-item-label list-text"></a>
        <!-- we may want to expose some other info in this row -->
      </li>

      <li class="tng-account-settings-server">
        <a href="#" class="tng-account-server-label list-text"></a>
      </li>
      <form role="dialog" class="tng-account-delete-confirm" data-type="confirm">
        <section>
          <h1 data-l10n-id="confirm-dialog-title">ConfirmatioN</h1>
          <p><span data-l10n-id="compose-discard-message"></span></p>
        </section>
        <menu>
          <button id="account-delete-cancel" data-l10n-id="message-multiedit-cancel">CanceL</button>
          <button id="account-delete-ok" class="danger" data-l10n-id="settings-account-delete-confirm">OK</button>
        </menu>
      </form>
    </div>
  </div>

>>>>>>> 520d9975
</body>
</html><|MERGE_RESOLUTION|>--- conflicted
+++ resolved
@@ -19,1052 +19,6 @@
   <div id="cardContainer">
     <div id="cards" style="left: 0px;"></div>
   </div>
-<<<<<<< HEAD
   <script src="js/html_cache_restore.js"></script>
-=======
-
-  <!-- We have a "card" centric implementation that clones the cards from below.
-       Widgets/repeated items are defined in the other template hierarchies for
-       the cards to use as appropriate.
-
-       Currently, the usually-present header strip must be defined on each card;
-       cards do not magically get wrapped in nodes or have any nodes injected
-       into them. -->
-  <div id="templates" class="collapsed">
-    <div id="templ-card">
-      <!-- Shows folders for navigation or move targeting.
-           The navigation mode is less than full-width so we can see the
-           messages display to its right.  -->
-      <div class="card-folder-picker card">
-        <section class="fld-folders-header skin-organic" role="region">
-          <header>
-            <a href="#" class="fld-accounts-btn">
-              <span class="icon icon-back"></span>
-            </a>
-            <h1 class="fld-folders-header-account-label"></h1>
-          </header>
-        </section>
-        <div class="scrollregion-below-header folder-scroller-region">
-          <div class="fld-folders-container">
-          </div>
-        </div>
-        <div class="fld-nav-toolbar bottom-toolbar">
-          <button class="fld-nav-settings-btn bottom-btn"></button>
-          <h3 class="fld-nav-last-synced">
-            <span class="fld-nav-last-synced-label"
-                  data-l10n-id="account-last-synced-label"></span>
-            <span class="fld-nav-last-synced-value"></span>
-          </h3>
-          <span class="fld-nav-account-problem icon collapsed">!</span>
-        </div>
-      </div>
-      <!-- Shows accounts, to the left of folder list.
-           The navigation mode is less than full-width so we can see the
-           messages display to its right.  -->
-      <div class="card-account-picker card anim-overlay">
-        <section class="acct-picker-header skin-organic" role="region">
-          <header>
-            <a href="#" class="fld-accounts-btn">
-              <span class="icon icon-back"></span>
-            </a>
-            <h1 class="acct-picker-header-label"
-                data-l10n-id="settings-account-section"></h1>
-          </header>
-        </section>
-        <div class="scrollregion-below-header acct-scroller-region">
-          <div class="acct-list-container">
-          </div>
-          <div class="bottom-toolbar-spacer"></div>
-        </div>
-        <div class="fld-nav-toolbar bottom-toolbar">
-          <button class="fld-nav-settings-btn bottom-btn"></button>
-        </div>
-      </div>
-      <!-- Lists the messages in a folder -->
-      <div class="card-message-list card" data-tray-target>
-        <!-- Non-search header -->
-        <section class="msg-list-header msg-nonsearch-only" role="region">
-          <header>
-            <a href="#" class="msg-folder-list-btn">
-              <span class="icon icon-menu">menu</span>
-            </a>
-            <menu type="toolbar">
-              <a href="#" class="msg-compose-btn">
-                <span class="icon icon-compose">compose</span>
-              </a>
-            </menu>
-            <h1 class="msg-list-header-folder-label header-label"></h1>
-          </header>
-        </section>
-        <!-- Multi-edit state header -->
-        <section class="msg-listedit-header skin-dark collapsed" role="region">
-          <header>
-            <a href="#" class="msg-listedit-cancel-btn">
-              <span class="icon icon-close"></span>
-            </a>
-            <h1 class="msg-listedit-header-label"></h1>
-          </header>
-        </section>
-        <!-- Search header -->
-        <section role="region"
-                 class="msg-search-header msg-search-only">
-          <header>
-            <a href="#" class="msg-search-cancel">
-              <span class="icon icon-close"
-                    data-l10n-id="message-search-cancel-accessible"></span>
-            </a>
-            <form>
-              <input type="text" required="required" class="msg-search-text"
-                     data-l10n-id="message-search-input" />
-              <button type="reset" data-l10n-id="form-clear-input"></button>
-            </form>
-          </header>
-          <!-- Search filter switcher -->
-          <header class="msg-search-controls-bar">
-            <ul role="tablist" class="filter" data-type="filter" data-items="5">
-              <li role="tab" class="msg-search-from msg-search-filter"
-                  data-filter="author">
-                <a data-l10n-id="message-search-from">FroM</a></li>
-              <li role="tab" class="msg-search-to msg-search-filter"
-                  data-filter="recipients">
-                <a data-l10n-id="message-search-to">tO</a></li>
-              <li role="tab" class="msg-search-subject msg-search-filter"
-                   data-filter="subject">
-                <a data-l10n-id="message-search-subject">SubjecT</a>
-              </li>
-              <li role="tab" class="msg-search-body msg-search-filter"
-                   data-filter="body">
-                <a data-l10n-id="message-search-body">BodY</a></li>
-              <li role="tab" class="msg-search-body msg-search-filter"
-                  data-filter="all" aria-selected>
-                <a data-l10n-id="message-search-all">AlL</a></li>
-            </ul>
-          </header>
-        </section>
-        <!-- Scroll region -->
-        <div class="msg-list-scrollouter">
-          <!-- exists so we can force a minimum height -->
-          <div class="msg-list-scrollinner">
-            <!-- The search textbox hides under the lip of the messages.
-                 As soon as any typing happens in it, we push the search
-                 controls card. -->
-            <div class="msg-search-tease-bar msg-nonsearch-only">
-              <input class="msg-search-text-tease" type="text"
-                     data-l10n-id="message-search-input" />
-            </div>
-            <div class="msg-messages-container">
-            </div>
-            <!-- maintain vertical space for the syncing/sync more div's
-                 regardless of their displayed status so we don't scroll them
-                 out of the way -->
-            <div class="msg-messages-sync-container">
-              <p class="msg-messages-syncing collapsed">
-                <span data-l10n-id="messages-syncing">Message loadinG</span>
-              </p>
-              <p class="msg-messages-sync-more collapsed">
-                <span data-l10n-id="messages-sync-more">SynC MorE</span>
-              </p>
-            </div>
-            <div class="bottom-toolbar-spacer"></div>
-          </div>
-        </div>
-        <!-- New email notification bar -->
-        <div class="msg-list-topbar collapsed"></div>
-        <!-- Conveys background send, plus undo-able recent actions -->
-        <div class="msg-activity-infobar hidden">
-        </div>
-        <!-- Toolbar for non-multi-edit state -->
-        <div class="msg-list-action-toolbar bottom-toolbar">
-          <button class="msg-refresh-btn bottom-btn msg-nonsearch-only"
-                  data-state="synchronized"></button>
-          <button class="msg-search-btn bottom-btn msg-nonsearch-only"></button>
-          <button class="msg-edit-btn bottom-btn"></button>
-        </div>
-        <!-- Toolbar for multi-edit state -->
-        <div class="msg-listedit-action-toolbar bottom-edit-toolbar bottom-toolbar collapsed">
-          <button class="msg-delete-btn bottom-btn"></button>
-          <button class="msg-star-btn bottom-btn"></button>
-          <button class="msg-mark-read-btn bottom-btn"></button>
-          <button class="msg-move-btn bottom-btn"></button>
-        </div>
-        <div class="msg-list-empty-container collapsed">
-          <p class="msg-list-empty-message-text" data-l10n-id="messages-folder-empty">No messagE</p>
-        </div>
-      </div>
-
-      <!-- Message Reader -->
-      <div class="card-message-reader card">
-        <section class="msg-reader-header" role="region">
-          <header>
-            <a href="#" class="msg-back-btn">
-              <span class="icon icon-back"></span>
-            </a>
-            <menu type="toolbar">
-              <a href="#" class="msg-reply-all-btn">
-                <span class="icon icon-reply-all"></span>
-              </a>
-              <a href="#" class="msg-reply-btn">
-                <span class="icon icon-reply"></span>
-              </a>
-            </menu>
-            <h1 class="msg-reader-header-label"
-              data-l10n-id="reader-header">ReaD</h1>
-          </header>
-        </section>
-        <div class="scrollregion-below-header scrollregion-horizontal-too">
-          <div class="msg-envelope-bar">
-            <div class="msg-envelope-from-line">
-              <span class="msg-envelope-key"
-                     data-l10n-id="envelope-from">FroM</span>
-            </div>
-            <!-- the details starts out collapsed, but can be toggled -->
-            <div class="msg-envelope-details">
-              <div class="msg-envelope-to-line">
-                <span class="msg-envelope-key"
-                       data-l10n-id="envelope-to">tO</span>
-              </div>
-              <div class="msg-envelope-cc-line">
-                <span class="msg-envelope-key"
-                       data-l10n-id="envelope-cc">cC</span>
-              </div>
-              <div class="msg-envelope-bcc-line">
-                <span class="msg-envelope-key"
-                       data-l10n-id="envelope-bcc">BcC</span>
-              </div>
-            </div>
-            <div class="msg-envelope-subject-container">
-              <h3 class="msg-envelope-subject"></h3>
-              <span class="msg-envelope-date"></span>
-            </div>
-          </div>
-          <ul class="msg-attachments-container">
-          </ul>
-          <div class="msg-body-container"><progress></progress></div>
-          <div class="bottom-toolbar-spacer"></div>
-        </div>
-        <!-- Tells us about remote/not downloaded images, asks to show -->
-        <div class="msg-reader-load-infobar collapsed">
-        </div>
-        <div class="msg-reader-action-toolbar bottom-toolbar">
-          <button class="msg-delete-btn bottom-btn"></button>
-          <button class="msg-star-btn bottom-btn"></button>
-          <button class="msg-move-btn bottom-btn"></button>
-          <button class="msg-forward-btn bottom-btn"></button>
-        </div>
-      </div>
-
-      <div class="card-compose card">
-        <section class="cmp-compose-header" role="region">
-          <header>
-            <a href="#" class="cmp-back-btn">
-              <span class="icon icon-back">BacK</span>
-            </a>
-            <menu type="toolbar">
-              <a href="#" class="cmp-attachment-btn">
-                <span class="icon icon-attachment">AttachmenT</span>
-              </a>
-              <a href="#" class="cmp-send-btn">
-                <span class="icon icon-send">SenD</span>
-              </a>
-            </menu>
-            <h1 class="cmp-compose-header-label"
-              data-l10n-id="compose-header-short">ComposE MessagE</h1>
-          </header>
-        </section>
-        <div class="scrollregion-below-header">
-          <div class="cmp-envelope-bar">
-            <div class="cmp-envelope-line cmp-combo">
-              <span class="cmp-to-label cmp-addr-label"
-                     data-l10n-id="compose-to">tO:</span>
-              <div class="cmp-to-container cmp-addr-container">
-                <div class="cmp-bubble-container">
-                    <input class="cmp-to-text cmp-addr-text" type="email" />
-                </div>
-                <div class="cmp-to-add cmp-contact-add"></div>
-              </div>
-            </div>
-            <!-- XXX: spec calls for showing cc/bcc merged until selected,
-                 but there is also the case where replying itself might need
-                 to expand, so we are deferring that feature -->
-            <div class="cmp-envelope-line cmp-combo">
-              <span class="cmp-cc-label cmp-addr-label"
-                     data-l10n-id="compose-cc">cC:</span>
-              <div class="cmp-cc-container cmp-addr-container">
-                <div class="cmp-bubble-container">
-                  <input class="cmp-cc-text cmp-addr-text" type="email" />
-                </div>
-                <div class="cmp-cc-add cmp-contact-add"></div>
-              </div>
-            </div>
-            <div class="cmp-envelope-line cmp-combo">
-              <span class="cmp-bcc-label cmp-addr-label"
-                     data-l10n-id="compose-bcc">BcC:</span>
-              <div class="cmp-bcc-container cmp-addr-container">
-                <div class="cmp-bubble-container">
-                  <input class="cmp-bcc-text cmp-addr-text" type="email" />
-                </div>
-                <div class="cmp-bcc-add cmp-contact-add"></div>
-              </div>
-            </div>
-            <div class="cmp-envelope-line cmp-subject">
-              <span class="cmp-subject-label"
-                     data-l10n-id="compose-subject">SubjecT:</span>
-              <input class="cmp-subject-text" type="text" />
-            </div>
-            <div class="cmp-envelope-line cmp-attachment-total collapsed">
-              <span class="cmp-attachment-label cmp-addr-label"
-                     data-l10n-id="compose-attachments[zero]">AttachmentS:</span>
-              <span class="cmp-attachment-size"></span>
-            </div>
-            <ul class="cmp-attachment-container">
-            </ul>
-          </div>
-          <textarea class="cmp-body-text" rows="1"></textarea>
-          <div class="cmp-body-html">
-          </div>
-        </div>
-      </div>
-
-      <!-- === Setup === -->
-      <!-- From hyperlink, ask the user if they want to set up now or bail. -->
-      <div class="card-setup-needed card">
-      </div>
-      <!-- Pick your service provider from popular options to save yourself
-           some typing during account setup.  This may also result in
-           advice on required additional steps (gmail). -->
-      <div class="card-setup-pick-service card">
-        <section class="sup-account-header" role="region">
-          <header>
-            <!-- only show this if there is at least one account -->
-            <a href="#" class="sup-back-btn collapsed">
-              <span class="icon icon-back"></span>
-            </a>
-            <h1 class="sup-account-header-label"
-                data-l10n-id="setup-app-name-header">MaiL</h1>
-          </header>
-        </section>
-        <h2 class="sup-pick-service-label sup-form-label"
-            data-l10n-id="setup-pick-service">
-          To SenD and ReceivE email, you will need to set up an account.
-        </h2>
-        <div class="sup-services-container">
-        </div>
-      </div>
-      <!-- Enter your e-mail address, password, name -->
-      <section class="card-setup-account-info form-card card skin-organic"
-               role="region">
-        <header class="sup-account-header">
-          <a href="#" class="sup-back-btn collapsed">
-            <span class="icon icon-back"></span>
-          </a>
-          <menu type="toolbar">
-            <button class="sup-info-next-btn" disabled="">
-              <span data-l10n-id="setup-info-next">NexT</span>
-            </button>
-          </menu>
-          <h1 class="sup-account-header-label"
-              data-l10n-id="setup-account-header3">NeW AccounT</h1>
-        </header>
-        <div class="scrollregion-below-header">
-          <div class="sup-error-region collapsed">
-            <div class="sup-error-message"></div>
-            <div class="sup-error-code"></div>
-          </div>
-          <form class="sup-form sup-account-form">
-            <p>
-              <!-- x-inputmode is a temporary v1 B2G stop-gap -->
-              <input class="sup-info-name" type="text"
-                     data-l10n-id="setup-info-name"
-                     x-inputmode="verbatim"
-                     inputmode="verbatim"
-                     required />
-              <button type="reset"></button>
-            </p>
-            <p>
-              <input class="sup-info-email" type="email"
-                     data-l10n-id="setup-info-email"
-                     required />
-              <button type="reset"></button>
-            </p>
-            <p>
-              <input class="sup-info-password" type="password"
-                     data-l10n-id="setup-info-password"
-                     required />
-              <button type="reset"></button>
-            </p>
-          </form>
-          <a href="#" class="sup-manual-config-btn"
-                  data-l10n-id="setup-manual-config2">
-            ManuaL SetuP
-          </a>
-        </div>
-      </section>
-      <!-- I am setting up your account, please wait or read errors! -->
-      <section class="card-setup-progress card skin-organic" role="region">
-        <header class="sup-account-header">
-          <a href="#" class="sup-back-btn">
-            <span class="icon icon-back"></span>
-          </a>
-          <h1 class="sup-account-header-label"
-              data-l10n-id="setup-account-header3">NeW AccounT</h1>
-        </header>
-        <div class="sup-progress-region">
-          <progress class="sup-progress-spinner"></progress>
-          <span class="sup-progress-label" data-l10n-id="setup-progress-wait">
-            PleasE WaiT WhilE I SeT UP YouR AccounT
-          </span>
-        </div>
-      </section>
-      <!-- Account all setup, add another or read your mail? -->
-      <section class="card-setup-done card skin-organic" role="region">
-        <header class="sup-account-header">
-          <h1 class="sup-account-header-label"
-              data-l10n-id="setup-completed-header">MaiL AccounT SetuP</h1>
-        </header>
-        <div class="sup-progress-region">
-          <span class="sup-progress-label" data-l10n-id="setup-completed-label">
-            AlL DonE!
-          </span>
-        </div>
-        <button class="sup-add-another-account-btn sup-form-btn"
-              data-l10n-id="setup-add-another-account">
-          AdD AnotheR AccounT
-        </button>
-        <button class="sup-show-mail-btn sup-form-btn recommend"
-                data-l10n-id="setup-show-mail">
-          ContinuE tO MaiL
-        </button>
-      </section>
-
-      <section class="card-setup-manual-config form-card card skin-organic"
-               role="region">
-        <header class="sup-account-header">
-          <a href="#" class="sup-back-btn">
-            <span class="icon icon-back"></span>
-          </a>
-          <menu type="toolbar">
-            <button class="sup-manual-next-btn" disabled>
-              <span data-l10n-id="setup-info-next">NexT</span>
-            </button>
-          </menu>
-          <h1 class="sup-account-header-label header-label"
-              data-l10n-id="setup-manual-config-header">ManuaL SetuP</h1>
-        </header>
-        <div class="scrollregion-below-header">
-          <div class="sup-error-region collapsed">
-            <div class="sup-error-message"></div>
-            <div class="sup-error-code"></div>
-          </div>
-          <header class="collapsed"></header>
-          <form class="sup-manual-form">
-            <div class="sup-manual-common sup-form">
-              <p>
-                <!-- x-inputmode is a temporary v1 B2G stop-gap -->
-                <input class="sup-info-name" type="text"
-                       data-l10n-id="setup-info-name"
-                       x-inputmode="verbatim"
-                       inputmode="verbatim"
-                       required />
-                <button type="reset"></button>
-              </p>
-              <p>
-                <input class="sup-info-email" type="email"
-                       data-l10n-id="setup-info-email"
-                       required />
-                <button type="reset"></button>
-              </p>
-              <p>
-                <input class="sup-info-password" type="password"
-                       data-l10n-id="setup-info-password"
-                       required />
-                <button type="reset"></button>
-              </p>
-            </div>
-
-            <header>
-              <h2 data-l10n-id="setup-manual-account-type">AccounT TypE</h2>
-            </header>
-            <div class="sup-form sup-form-item">
-              <!-- These don't need L10N as they are protocol names. -->
-              <select class="sup-manual-account-type">
-                <option value="imap+smtp">IMAP+SMTP</option>
-                <option value="activesync">ActiveSync</option>
-              </select>
-            </div>
-
-            <section class="sup-manual-imap-smtp" role="region">
-              <header class="collapsed"></header>
-              <header>
-                <h2 data-l10n-id="setup-manual-imap-header">ImaP SettingS</h2>
-              </header>
-              <div class="sup-form">
-                <p>
-                  <input class="sup-manual-imap-username" type="text"
-                         data-l10n-id="setup-manual-username"
-                         data-maybe-required />
-                  <button type="reset"></button>
-                </p>
-                <p>
-                  <input class="sup-manual-imap-hostname" type="text"
-                         data-l10n-id="setup-manual-hostname"
-                         data-maybe-required />
-                  <button type="reset"></button>
-                </p>
-                <p>
-                  <input class="sup-manual-imap-port" type="text"
-                         data-l10n-id="setup-manual-port" value="993"
-                         data-maybe-required />
-                  <button type="reset"></button>
-                </p>
-                <p class="collapsed">
-                  <span data-l10n-id="setup-manual-socket">SockeT TypE</span>
-                  <select class="mail-select sup-manual-imap-socket">
-                    <option value="SSL" data-l10n-id="setup-manual-socket-ssl">
-                      SsL</option>
-                  </select>
-                </p>
-              </div>
-
-              <header>
-                <h2 data-l10n-id="setup-manual-smtp-header">SmtP SettingS</h2>
-              </header>
-              <div class="sup-form">
-                <p>
-                  <input class="sup-manual-smtp-username" type="text"
-                         data-l10n-id="setup-manual-username"
-                         data-maybe-required />
-                  <button type="reset"></button>
-                </p>
-                <p>
-                  <input class="sup-manual-smtp-hostname" type="text"
-                         data-l10n-id="setup-manual-hostname"
-                         data-maybe-required />
-                  <button type="reset"></button>
-                </p>
-                <p>
-                  <input class="sup-manual-smtp-port" type="text"
-                         data-l10n-id="setup-manual-port" value="465"
-                         data-maybe-required />
-                  <button type="reset"></button>
-                </p>
-                <p class="collapsed">
-                  <span data-l10n-id="setup-manual-socket">SockeT TypE</span>
-                  <select class="mail-select sup-manual-smtp-socket">
-                    <option value="SSL" data-l10n-id="setup-manual-socket-ssl">
-                      SsL</option>
-                  </select>
-                </p>
-              </div>
-            </section>
-
-            <section class="sup-manual-activesync collapsed" role="region">
-              <header class="collapsed"></header>
-              <header>
-                <h2 data-l10n-id="setup-manual-activesync-header">
-                  ActivesynC SettingS</h2>
-              </header>
-              <div class="sup-form">
-                <p>
-                  <input class="sup-manual-activesync-hostname" type="text"
-                         data-l10n-id="setup-manual-hostname"
-                         data-maybe-required />
-                  <button type="reset"></button>
-                </p>
-                <p>
-                  <input class="sup-manual-activesync-username" type="text"
-                         data-l10n-id="setup-manual-username"
-                         data-maybe-required />
-                  <button type="reset"></button>
-                </p>
-              </div>
-            </section>
-          </form>
-        </div>
-      </section>
-
-      <div class="card-setup-fix-password card">
-        <div class="sup-account-header top-header">
-          <h2 class="sup-account-header-label header-label"
-              data-l10n-id="setup-bad-password-header">BaD PassworD</h2>
-        </div>
-        <div class="scrollregion-below-header sup-form">
-          <form>
-            <h2 class="sup-bad-password-label sup-form-label"
-                data-l10n-id="setup-bad-password">BaD PassworD FoR</h2>
-            <h3 class="sup-bad-password-account"></h3>
-
-            <p>
-              <input class="sup-info-password" type="password"
-                     data-l10n-id="setup-new-password" />
-              <button type="reset"></button>
-            </p>
-
-            <button class="sup-use-password-btn sup-form-btn"
-                    data-l10n-id="setup-fix-password">UsE PassworD</button>
-          </form>
-        </div>
-      </div>
-
-      <div class="card-setup-fix-gmail-imap card">
-        <div class="sup-account-header top-header">
-          <h2 class="sup-account-header-label header-label"
-              data-l10n-id="setup-gmail-imap-header">ImaP DisableD</h2>
-        </div>
-        <div class="scrollregion-below-header">
-          <h2 class="sup-bad-password-label sup-form-label"
-              data-l10n-id="setup-gmail-imap-message">EnablE ImaP</h2>
-          <span class="sup-gmail-imap-account"></span>
-
-          <button class="sup-dismiss-btn sup-form-btn"
-                  data-l10n-id="setup-gmail-imap-retry">RetrY</button>
-        </div>
-      </div>
-
-      <div class="card-setup-fix-gmail-twofactor card">
-        <div class="sup-account-header top-header">
-          <h2 class="sup-account-header-label header-label"
-              data-l10n-id="setup-gmail-twofactor-header">NeeD ApP PassworD</h2>
-        </div>
-        <div class="scrollregion-below-header">
-          <h2 class="sup-bad-password-label sup-form-label"
-              data-l10n-id="setup-gmail-twofactor-message">EnteR ApP PassworD</h2>
-          <span class="sup-bad-password-account"></span>
-
-          <input class="sup-info-password" type="password"
-                 placeholder="PassworD" />
-          <button class="sup-use-password-btn sup-form-btn"
-                  data-l10n-id="setup-gmail-twofactor-fix">UsE PassworD</button>
-        </div>
-      </div>
-
-      <!-- Main settings menu, root of all (mail) settings -->
-      <section class="card-settings-main card anim-vertical anim-overlay skin-organic" role="region">
-        <header class="tng-main-header">
-          <menu type="toolbar" class="tng-close-btn">
-            <button data-l10n-id="settings-done">Done</button>
-          </menu>
-          <h1 class="tng-main-header-label"
-              data-l10n-id="settings-main-header">MaiL SettingS</h1>
-        </header>
-        <section class="scrollregion-below-header skin-organic" role="region">
-          <header class="collapsed"></header>
-          <header class="tng-main-accounts-label">
-            <h2 data-l10n-id="settings-account-section">AccountS</h2>
-          </header>
-          <ul class="tng-accounts-container">
-            <li>
-              <button href="#" data-l10n-id="settings-account-add"
-                class="tng-account-add">AdD AccounT</button>
-            </li>
-          </ul>
-          <!-- Hide for v1: Hide general setting section to reduce effort-->
-          <header class="tng-main-about-label collapsed">
-            <h2 data-l10n-id="settings-general-section">GeneraL SettingS</h2>
-          </header>
-            <li class="collapsed">
-              <span data-l10n-id="settings-check-mail" class="list-text">
-                ChecK MaiL</span>
-              <em class="aside end">
-                <select class="tng-main-check-interval mail-select">
-                  <option value="manual" data-l10n-id="settings-check-manual">
-                    Manually</option>
-                  <option value="3min" data-l10n-id="settings-check-3min">
-                    3 Minutes</option>
-                  <option value="5min" data-l10n-id="settings-check-5min">
-                    5 Minutes</option>
-                  <option value="10min" data-l10n-id="settings-check-10min">
-                    10 Minutes</option>
-                  <option value="15min" data-l10n-id="settings-check-15min">
-                    15 Minutes</option>
-                  <option value="30min" data-l10n-id="settings-check-30min">
-                    30 Minutes</option>
-                  <option value="60min" data-l10n-id="settings-check-60min">
-                    60 Minutes</option>
-                </select>
-              </em>
-            </li>
-            <li class="collapsed">
-              <span data-l10n-id="settings-show-images" class="list-text">
-                AlwayS ShoW ImageS</span>
-              <em class="aside end">
-                <label >
-                  <input type="checkbox" data-type="switch" checked="checked">
-                  <span></span>
-                </label>
-              </em>
-            </li>
-            <li class="collapsed">
-              <span data-l10n-id="settings-download-attachments"
-                class="list-text">DownloaD AttachmentS</span>
-              <em class="aside end">
-                <label>
-                  <input type="checkbox" data-type="switch" checked="checked">
-                  <span></span>
-                </label>
-              </em>
-            </li>
-            <li class="collapsed">
-              <span data-l10n-id="settings-notify-mail" class="list-text">
-                NotifY ME OF NeW MaiL</span>
-              <em class="aside end">
-                <label>
-                  <input type="checkbox" data-type="switch" checked="checked">
-                  <span></span>
-                </label>
-              </em>
-            </li>
-          <a class="tng-email-lib-version list-text">v1</a>
-        </section>
-      </section>
-
-      <!-- Per-account settings menu; largely read-only for now -->
-      <section class="card-settings-account card skin-organic" role="region">
-        <header class="tng-account-header">
-          <a href="#" class="tng-back-btn back-btn header-left-btn">
-            <span class="icon icon-back"></span>
-          </a>
-          <h1 class="tng-account-header-label header-label">AccounT NamE</h1>
-        </header>
-        <section class="scrollregion-below-header skin-organic" role="region">
-          <li>
-            <span data-l10n-id="settings-default-account" class="list-text">
-              DefaulT AccounT</span>
-            <em class="aside end">
-              <label class="tng-default-label">
-                <input class="tng-default-input" type="checkbox">
-                <span></span>
-              </label>
-            </em>
-          </li>
-          <li>
-            <span data-l10n-id="settings-account-type" class="list-text">
-              AccounT TypE</span>
-            <div class="aside end">
-              <span class="tng-account-type list-value">AccounT TypE</span>
-            </div>
-          </li>
-          <li class="synchronize-setting">
-            <label data-l10n-id="settings-account-synchronize" class="list-text">SynchronizE</label>
-            <span class="button icon icon-dialog">
-              <select class="mail-select tng-account-synchronize">
-                <option value="auto" data-l10n-id="settings-synchronize-auto">
-                  AutomatiC</option>
-                <option value="1d" data-l10n-id="settings-synchronize-one-day">
-                  1 DaY</option>
-                <option value="3d" data-l10n-id="settings-synchronize-three-days">
-                  3 DayS</option>
-                <option value="1w" data-l10n-id="settings-synchronize-one-week">
-                  1 WeeK</option>
-                <option value="2w" data-l10n-id="settings-synchronize-two-weeks">
-                  2 WeekS</option>
-                <option value="1m" data-l10n-id="settings-synchronize-one-month">
-                  1 MontH</option>
-                <option value="all" data-l10n-id="settings-synchronize-all">
-                  AlL MessageS</option>
-              </select>
-            </span>
-          </li>
-          <li>
-            <a href="#" data-l10n-id="settings-account-credentials"
-              class="tng-account-credentials list-text">CredentialS</a>
-            <em class="aside end"></em>
-          </li>
-          <div class="tng-account-server-container"></div>
-          <li class="align-center">
-            <button href="#" data-l10n-id="settings-account-delete"
-              class="tng-account-delete danger">DeletE AccounT</button>
-          </li>
-        </section>
-      </section>
-
-      <!-- Per-account credentials settings menu -->
-      <section class="card-settings-account-credentials card skin-organic"
-        role="region">
-        <header class="tng-account-server-header">
-          <a href="#" class="tng-back-btn back-btn header-left-btn">
-            <span class="icon icon-back"></span>
-          </a>
-          <h1 class="tng-account-header-label header-label">AccounT NamE</h1>
-        </header>
-        <section class="scrollregion-below-header skin-organic" role="region">
-          <header class="collapsed"></header>
-          <header>
-            <h2 data-l10n-id="settings-account-credentials"
-              class="tng-account-credentials-label">CredentialS</h2>
-          </header>
-          <div class="tng-form">
-            <li class="tng-account-server-username settings-input-list">
-              <h2 data-l10n-id="settings-username"
-                class="tng-server-username-title">
-                  UsernamE</h2>
-              <input disabled class="tng-server-username-input" type="text" />
-            </li>
-            <li class="tng-account-server-password settings-input-list">
-              <h2 data-l10n-id="settings-password"
-                class="tng-server-password-title">
-                  PassworD</h2>
-              <!-- When the input is focused, a resize event will be fired
-                   and will trigger _showCard() in mail-common.js
-                   the UI state will become wrong after _showCard() is called
-                   so disable the input first to prevent the wrong state
-                -->
-              <input class="tng-server-password-input" type="password"
-                     data-l10n-id="setup-new-password" />
-            </li>
-          </div>
-          <button data-l10n-id="settings-save"
-            class="tng-account-save settings-button recommend"></button>
-        </section>
-      </section>
-
-      <!-- Per-account server settings menu -->
-      <section class="card-settings-account-servers card skin-organic"
-        role="region">
-        <header class="tng-account-server-header">
-          <a href="#" class="tng-back-btn back-btn header-left-btn">
-            <span class="icon icon-back"></span>
-          </a>
-          <h1 class="tng-account-header-label header-label">
-            AccounT NamE</h1>
-        </header>
-        <section class="scrollregion-below-header skin-organic" role="region">
-          <header class="collapsed"></header>
-          <header>
-            <h2 class="tng-account-server-label">ServeR TypE</h2>
-          </header>
-          <div class="tng-form">
-            <li class="tng-account-server-hostname settings-input-list">
-              <h2 data-l10n-id="settings-hostname"
-                class="tng-server-hostname-title">
-                  HostnamE</h2>
-              <input disabled class="tng-server-hostname-input"
-                type="text" />
-            </li>
-            <li class="tng-account-server-port settings-input-list">
-              <h2 data-l10n-id="settings-port"
-                class="tng-server-port-title">PorT</h2>
-              <input disabled class="tng-server-port-input"
-                type="text" />
-            </li>
-          </div>
-          <!-- nothing is editable, nothing is saved; collapse. -->
-          <button data-l10n-id="settings-save"
-            class="tng-account-save settings-button recommend collapsed"></button>
-        </section>
-      </section>
-
-      <!-- Developer debug page; for those in the know -->
-      <section class="card-settings-debug card skin-organic" role="region">
-        <header>
-          <a href="#" class="tng-close-btn">
-            <span class="icon icon-close"></span>
-          </a>
-          <h1 class="tng-main-header-label">Debug!</h1>
-        </header>
-        <div class="scrollregion-below-header">
-          <ul>
-            <li>
-              <button class="tng-dbg-reset">Reset App</button>
-            </li>
-            <li>
-              <button class="tng-dbg-logging"></button>
-            </li>
-            <li>
-              <button class="tng-dbg-dangerous-logging"></button>
-            </li>
-            <li>
-              <button class="tng-dbg-dump-storage">Dump log to storage</button>
-            </li>
-          </ul>
-        </div>
-      </section>
-    </div>
-    <!-- Widget nodes for folder cards; styles use the fld prefix -->
-    <div id="templ-fld">
-      <a class="fld-account-item">
-        <span class="fld-account-name"></span>
-        <span class="fld-account-problem icon collapsed">!</span>
-        <span class="fld-account-unread"></span>
-      </a>
-      <a class="fld-folder-item">
-        <span class="fld-folder-name"></span>
-        <span class="fld-folder-unread"></span>
-      </a>
-    </div>
-    <!-- Widget nodes for the message cards; styles use the msg prefix -->
-    <div id="templ-msg">
-      <a class="msg-header-item">
-        <label class="negative">
-          <input type="checkbox"><span></span>
-        </label>
-        <div class="msg-header-unread-section"></div>
-        <div class="msg-header-details-section">
-          <span class="msg-header-author-and-date">
-            <span class="msg-header-author"></span>
-            <span class="msg-header-date"></span>
-          </span><span class="msg-header-subject"></span>
-          <span class="msg-header-snippet"></span>
-        </div><div class="msg-header-icons-section">
-          <span class="msg-header-star"></span>
-          <span class="msg-header-attachments"></span>
-        </div><div class="msg-header-avatar-section">
-        </div></a>
-
-      <div class="msg-peep-bubble peep-bubble">
-        <span class="msg-peep-content"></span>
-      </div>
-
-      <li class="msg-attachment-item">
-        <span class="msg-attachment-icon"></span>
-        <span class="msg-attachment-filename"></span>
-        <span class="msg-attachment-filesize"></span>
-        <button class="msg-attachment-download">
-          <span class="icon icon-download"></span></button>
-        <span class="msg-attachment-downloading">
-          <progress class="small"></progress>
-        </span>
-        <button class="msg-attachment-view">
-          <span data-l10n-id="message-attachment-view"></span>
-        </button>
-      </li>
-
-      <form class="msg-contact-menu" role="dialog" data-type="action">
-        <header></header>
-        <menu>
-          <button class="msg-contact-menu-new collapsed" data-l10n-id="message-contact-menu-new">
-            Send new maiL
-          </button>
-          <button class="msg-contact-menu-reply collapsed" data-l10n-id="message-contact-menu-reply">
-            ReplY
-          </button>
-          <button class="msg-contact-menu-view collapsed" data-l10n-id="message-contact-menu-view">
-            View contacT
-          </button>
-          <button class="msg-contact-menu-create-contact collapsed" data-l10n-id="message-contact-menu-create">
-            Save new contacT
-          </button>
-          <button class="msg-contact-menu-add-to-existing-contact collapsed" data-l10n-id="message-contact-menu-add-existing">
-            Add to existing contacT
-          </button>
-          <button class="msg-contact-menu-cancel" data-l10n-id="message-multiedit-cancel">
-            CanceL
-          </button>
-        </menu>
-      </form>
-      <form role="dialog" class="msg-attachment-disabled-confirm" data-type="confirm">
-        <section>
-          <p><span data-l10n-id="message-send-attachment-disabled-confirm"></span></p>
-        </section>
-        <menu>
-          <button id="msg-attachment-disabled-cancel" data-l10n-id="message-multiedit-cancel">CanceL</button>
-          <button id="msg-attachment-disabled-ok" data-l10n-id="dialog-button-ok">OK</button>
-        </menu>
-      </form>
-      <form role="dialog" class="msg-delete-confirm" data-type="confirm">
-        <section>
-          <h1 data-l10n-id="confirm-dialog-title">ConfirmatioN</h1>
-          <p><span data-l10n-id="message-edit-delete-confirm"></span></p>
-        </section>
-        <menu>
-          <button id="msg-delete-cancel" data-l10n-id="message-multiedit-cancel">CanceL</button>
-          <button id="msg-delete-ok" class="danger" data-l10n-id="message-edit-menu-delete">OK</button>
-        </menu>
-      </form>
-      <form role="dialog" class="msg-browse-confirm" data-type="confirm">
-        <section>
-          <h1 data-l10n-id="confirm-dialog-title">Confirmation</h1>
-          <p></p>
-        </section>
-        <menu>
-          <button id="msg-browse-cancel" data-l10n-id="message-multiedit-cancel">CanceL</button>
-          <button id="msg-browse-ok" class="recommend" data-l10n-id="dialog-button-ok">OK</button>
-        </menu>
-      </form>
-      <form role="dialog" class="msg-attach-confirm" data-type="confirm">
-        <section>
-          <h1></h1>
-          <p></p>
-        </section>
-        <menu>
-          <button id="msg-attach-ok" class="full" data-l10n-id="dialog-button-ok">OK</button>
-        </menu>
-      </form>
-    </div>
-    <!-- Widget nodes for the compose cards; styles use the cmp prefix -->
-    <div id="templ-cmp">
-      <div class="cmp-peep-bubble peep-bubble">
-        <span class="cmp-peep-name"></span>
-        <span class="cmp-peep-address collapsed"></span>
-      </div>
-      <form class="cmp-contact-menu" role="dialog" data-type="action">
-        <header></header>
-        <menu>
-          <button class="cmp-contact-menu-delete" data-l10n-id="message-edit-menu-delete">
-            DeletE
-          </button>
-          <button class="cmp-contact-menu-cancel" data-l10n-id="message-multiedit-cancel">
-            CanceL
-          </button>
-        </menu>
-      </form>
-      <form role="dialog" class="cmp-draft-menu" data-type="action">
-        <menu>
-          <button id="cmp-draft-save" data-l10n-id="compose-draft-save">SaVe DrAft</button>
-          <button id="cmp-draft-discard" class="danger" data-l10n-id="compose-discard-confirm">DisCarD</button>
-          <button id="cmp-draft-cancel" data-l10n-id="message-multiedit-cancel">CanCeL</button>
-        </menu>
-      </form>
-      <form role="dialog" class="cmp-send-failed-confirm" data-type="confirm">
-        <section>
-          <h1 data-l10n-id="confirm-dialog-title">ConfirmatioN</h1>
-          <p><span data-l10n-id="compose-send-message-failed"></span></p>
-        </section>
-        <menu>
-          <button id="cmp-send-failed-cancel" data-l10n-id="message-multiedit-cancel">CanceL</button>
-          <button id="cmp-send-failed-ok" class="recommend" data-l10n-id="dialog-button-ok">OK</button>
-        </menu>
-      </form>
-      <li class="cmp-attachment-item">
-        <span class="cmp-attachment-icon"></span>
-        <span class="cmp-attachment-filename"></span>
-        <span class="cmp-attachment-filesize"></span>
-        <span class="cmp-attachment-remove"></span>
-      </li>
-      <form role="dialog" data-type="confirm" class="cmp-sending-container">
-        <section class="cmp-messages-sending">
-          <p data-l10n-id="compose-sending-message">
-            <progress></progress>
-            Sending messagE
-          </p>
-        </section>
-      </form>
-    </div>
-    <!-- Widget nodes for the setup cards; styles use the sup prefix -->
-    <div id="templ-sup">
-    </div>
-    <!-- Widget nodes for the settings cards; styles use the tng prefix -->
-    <div id="templ-tng">
-      <li class="tng-account-item">
-        <a href="#" class="tng-account-item-label list-text"></a>
-        <!-- we may want to expose some other info in this row -->
-      </li>
-
-      <li class="tng-account-settings-server">
-        <a href="#" class="tng-account-server-label list-text"></a>
-      </li>
-      <form role="dialog" class="tng-account-delete-confirm" data-type="confirm">
-        <section>
-          <h1 data-l10n-id="confirm-dialog-title">ConfirmatioN</h1>
-          <p><span data-l10n-id="compose-discard-message"></span></p>
-        </section>
-        <menu>
-          <button id="account-delete-cancel" data-l10n-id="message-multiedit-cancel">CanceL</button>
-          <button id="account-delete-ok" class="danger" data-l10n-id="settings-account-delete-confirm">OK</button>
-        </menu>
-      </form>
-    </div>
-  </div>
-
->>>>>>> 520d9975
 </body>
 </html>