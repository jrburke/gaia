--- conflicted
+++ resolved
@@ -24,17 +24,7 @@
   <!-- Localization -->
   <link rel="resource" type="application/l10n" href="locales/locales.ini">
   <link rel="resource" type="application/l10n" href="shared/locales/date.ini">
-<<<<<<< HEAD
-=======
 
-  <!-- for perf-measurement related utilities -->
-  <script type="text/javascript" defer src='shared/js/performance_testing_helper.js'></script>
-
-  <!-- Shared code -->
-  <script type="text/javascript" defer src="shared/js/l10n.js"></script>
-  <script type="text/javascript" defer src="shared/js/l10n_date.js"></script>
-  <script type="text/javascript" defer src="shared/js/gesture_detector.js"></script>
->>>>>>> 4f2a5692
   <!-- Specific code -->
   <script defer src="js/alameda.js"></script>
   <script defer src="js/mail-app-built.js"></script>
